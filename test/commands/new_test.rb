require 'test_helper'
require 'lotus/cli'
require 'lotus/commands/new'

describe Lotus::Commands::New do
  let(:opts)    { Hash.new }
  let(:env)     { Lotus::Environment.new(opts) }
  let(:command) { Lotus::Commands::New.new(app_name, env, cli) }
  let(:cli)     { Lotus::Cli.new }

  def create_temporary_dir
    tmp = Pathname.new(@pwd = Dir.pwd).join('tmp/generators/new')
    tmp.rmtree if tmp.exist?
    tmp.mkpath

    Dir.chdir(tmp)
    @root = tmp.join(app_name)
  end

  def chdir_to_root
    Dir.chdir(@pwd)
  end

  before do
    create_temporary_dir
  end

  after do
    chdir_to_root
  end

  describe 'container architecture' do
    def container_options
      Hash[architecture: 'container', application: 'web', application_base_url: '/', lotus_head: false]
    end

    let(:opts)     { container_options }
    let(:app_name) { 'chirp' }

    before do
      capture_io { command.start }
    end

    describe 'Gemfile' do
      it 'generates it' do
        content = @root.join('Gemfile').read
        content.must_match %(gem 'bundler')
        content.must_match %(gem 'rake')
        content.must_match %(gem 'lotusrb',      '#{ Lotus::VERSION }')
        content.must_match %(gem 'lotus-model', '~> 0.2')
        content.must_match %(gem 'capybara')
      end

      describe 'lotus-head option' do
        let(:opts) { container_options.merge(lotus_head: true) }

        it 'generates it' do
          content = @root.join('Gemfile').read
          content.must_match %(gem 'bundler')
          content.must_match %(gem 'rake')
          content.must_match %(gem 'lotus-utils',       require: false, github: 'lotus/utils')
          content.must_match %(gem 'lotus-router',      require: false, github: 'lotus/router')
          content.must_match %(gem 'lotus-validations', require: false, github: 'lotus/validations')
          content.must_match %(gem 'lotus-controller',  require: false, github: 'lotus/controller')
          content.must_match %(gem 'lotus-view',        require: false, github: 'lotus/view')
          content.must_match %(gem 'lotus-model',       require: false, github: 'lotus/model')
          content.must_match %(gem 'lotusrb',                           github: 'lotus/lotus')
        end
      end

      describe 'minitest (default)' do
        it 'includes minitest' do
          content = @root.join('Gemfile').read
          content.must_match %(gem 'minitest')
        end
      end

      describe 'rspec' do
        let(:opts) { container_options.merge(test: 'rspec') }

        it 'includes rspec' do
          content = @root.join('Gemfile').read
          content.must_match %(gem 'rspec')
        end
      end

      describe 'production group' do
        it 'includes a server example' do
          content = @root.join('Gemfile').read
          content.must_match %(group :production do)
          content.must_match %(# gem 'puma')
        end
      end
    end

    describe 'Rakefile' do
      describe 'minitest (default)' do
        it 'generates it' do
          content = @root.join('Rakefile').read
          content.must_match %(Rake::TestTask.new)
          content.must_match %(t.pattern = 'spec/**/*_spec.rb')
          content.must_match %(t.libs    << 'spec')
          content.must_match %(task default: :test)
          content.must_match %(task spec: :test)
        end
      end

      describe 'rspec' do
        let(:opts) { container_options.merge(test: 'rspec') }

        it 'generates it' do
          content = @root.join('Rakefile').read
          content.must_match %(RSpec::Core::RakeTask.new(:spec))
          content.must_match %(task default: :spec)
        end
      end
    end

    describe 'config.ru' do
      it 'generates it' do
        content = @root.join('config.ru').read
        content.must_match %(require './config/environment')
        content.must_match %(run Lotus::Container.new)
      end
    end

<<<<<<< HEAD
    describe '.lotusrc' do
      describe 'minitest (default)' do
        it 'generates it' do
          content = @root.join('.lotusrc').read
          content.must_match %(architecture=container)
          content.must_match %(test=minitest)
          content.must_match %(template=erb)
        end
      end

      describe 'rspec' do
        let(:opts) { container_options.merge(test: 'rspec') }

        it 'generates it' do
          content = @root.join('.lotusrc').read
          content.must_match %(test=rspec)
        end
=======
    describe '.gitignore' do
      it 'generates it' do
        content = @root.join('.gitignore').read
        content.must_match %(/db/chirp_development)
        content.must_match %(/db/chirp_test)
>>>>>>> 7f0e9693
      end
    end

    describe 'config/environment.rb' do
      it 'generates it' do
        content = @root.join('config/environment.rb').read
        content.must_match %(require 'rubygems')
        content.must_match %(require 'bundler/setup')
        content.must_match %(require 'lotus/setup')
        content.must_match %(require_relative '../lib/chirp')

        content.must_match %(Lotus::Container.configure)
      end
    end

    describe 'config/.env' do
      it 'generates it' do
        content = @root.join('config/.env').read
        content.must_match %(# Define ENV variables)
      end
    end

    describe 'config/.env.development' do
      it 'generates it' do
        content = @root.join('config/.env.development').read
        content.must_match %(# Define ENV variables for development environment)
        content.must_match %(CHIRP_DATABASE_URL="file:///db/chirp_development")
      end

      describe "with non-simple application name" do
        let(:app_name) { "chirp-two" }

        it "sanitizes application names for env variables" do
          content = @root.join('config/.env.development').read
          content.must_match %(CHIRP_TWO_DATABASE_URL="file:///db/chirp-two_development")
        end
      end
    end

    describe 'config/.env.test' do
      it 'generates it' do
        content = @root.join('config/.env.test').read
        content.must_match %(# Define ENV variables for test environment)
        content.must_match %(CHIRP_DATABASE_URL="file:///db/chirp_test")
      end

      describe "with non-simple application name" do
        let(:app_name) { "chirp-two" }

        it "sanitizes application names for env variables" do
          content = @root.join('config/.env.test').read
          content.must_match %(CHIRP_TWO_DATABASE_URL="file:///db/chirp-two_test")
        end
      end
    end

    describe 'lib/chirp.rb' do
      it 'generates it' do
        content = @root.join('lib/chirp.rb').read
        content.must_match 'Dir["#{ __dir__ }/chirp/**/*.rb"].each { |file| require_relative file }'
        content.must_match %(require 'lotus/model')
        content.must_match %(Lotus::Model.configure)
        content.must_match %(adapter type: :file_system, uri: ENV['CHIRP_DATABASE_URL'])
        content.must_match %(mapping do)
        content.must_match %(mapping "\#{__dir__}/config/mapping")
      end

      describe "with non-simple application name" do
        let(:app_name) { "chirp-two" }

        it "sanitizes application names for env variables" do
          content = @root.join('lib/chirp-two.rb').read
          content.must_match 'Dir["#{ __dir__ }/chirp-two/**/*.rb"].each { |file| require_relative file }'
          content.must_match %(adapter type: :file_system, uri: ENV['CHIRP_TWO_DATABASE_URL'])
        end
      end
    end

    describe 'lib/config/mapping.rb' do
      it 'generates it' do
        content = @root.join('lib/config/mapping.rb').read
        content.must_match %(# collection :users do)
        content.must_match %(#   entity     User)
        content.must_match %(#   repository UserRepository)
        content.must_match %(#   attribute :id,   Integer)
        content.must_match %(#   attribute :name, String)
        content.must_match %(# end)
      end
    end

    describe 'db' do
      it 'generates it' do
        @root.join('db').must_be :directory?
      end
    end

    describe 'lib/chirp/entities' do
      it 'generates it' do
        @root.join('lib/chirp/entities').must_be :directory?
      end
    end

    describe 'lib/chirp/repositories' do
      it 'generates it' do
        @root.join('lib/chirp/repositories').must_be :directory?
      end
    end

    describe 'empty spec/* directory' do
      it 'generates it' do
        @root.join('spec/chirp/entities').must_be :directory?
        @root.join('spec/chirp/repositories').must_be :directory?
        @root.join('spec/support').must_be :directory?
      end
    end

    describe 'testing' do
      describe 'when minitest (default)' do
        describe 'spec/chirp/entities' do
          it 'generates it' do
            @root.join('spec/chirp/entities').must_be :directory?
          end
        end

        describe 'spec/chirp/repositories' do
          it 'generates it' do
            @root.join('spec/chirp/repositories').must_be :directory?
          end
        end

        describe 'spec/spec_helper.rb' do
          describe 'minitest (default)' do
            it 'generates it' do
              content = @root.join('spec/spec_helper.rb').read
              content.must_match %(ENV['LOTUS_ENV'] ||= 'test')
              content.must_match %(require_relative '../config/environment')
              content.must_match %(require 'minitest/autorun')
              content.must_match %(Lotus::Application.preload!)
            end
          end

          describe 'rspec' do
            let(:opts) { container_options.merge(test: 'rspec') }

            it 'generates it' do
              content = @root.join('spec/spec_helper.rb').read
              content.must_match %(ENV['LOTUS_ENV'] ||= 'test')
              content.must_match %(require_relative '../config/environment')
              content.must_match %(RSpec.configure do |config|)
              content.must_match %(config.before(:suite) { Lotus::Application.preload! })
              content.must_match %(config.filter_run :focus)
              content.must_match %(config.run_all_when_everything_filtered = true)

              content.must_match %(if config.files_to_run.one?)
              content.must_match %(config.default_formatter = 'doc')

              content.must_match %(config.order = :random)
              content.must_match %(Kernel.srand config.seed)

              content.must_match %(config.expect_with :rspec do |expectations|)

              content.must_match %(config.mock_with :rspec do |mocks|)
              content.must_match %(mocks.verify_partial_doubles = true)
            end
          end
        end

        describe '.rspec' do
          let(:opts) { container_options.merge(test: 'rspec') }

          it 'generates it' do
            content = @root.join('.rspec').read
            content.must_match %(--color)
            content.must_match %(--require spec_helper)
          end
        end

        describe 'spec/features_helper.rb' do
          describe 'minitest (default)' do
            it 'generates it' do
              content = @root.join('spec/features_helper.rb').read
              content.must_match %(require_relative './spec_helper')
              content.must_match %(require 'capybara')
              content.must_match %(require 'capybara/dsl')
              content.must_match %(Capybara.app = Lotus::Container.new)
              content.must_match %(class MiniTest::Spec)
              content.must_match %(include Capybara::DSL)
            end
          end

          describe 'rspec' do
            let(:opts) { container_options.merge(test: 'rspec') }

            it 'generates it' do
              content = @root.join('spec/features_helper.rb').read
              content.must_match %(require_relative './spec_helper')
              content.must_match %(require 'capybara')
              content.must_match %(require 'capybara/rspec')
              content.must_match %(RSpec.configure do |config|)
              content.must_match %(config.include RSpec::FeatureExampleGroup)
              content.must_match %(config.include Capybara::DSL)
              content.must_match %(config.include Capybara::RSpecMatchers)
            end
          end
        end

        describe 'spec/support/capybara.rb' do
          describe 'rspec' do
            let(:opts) { container_options.merge(test: 'rspec') }

            it 'generates it' do
              content = @root.join('spec/support/capybara.rb').read
              content.must_match %(module RSpec)
              content.must_match %(module FeatureExampleGroup)
              content.must_match %(def self.included(group))
              content.must_match %(group.metadata[:type] = :feature)
              content.must_match %(Capybara.app = Lotus::Container.new)
            end
          end
        end
      end
    end

    ################
    # SLICE
    ################

    describe 'config/environment.rb' do
      it 'patches the file to reference slice' do
        content = @root.join('config/environment.rb').read
        content.must_match %(require_relative '../apps/web/application')
        content.must_match %(mount Web::Application, at: '/')
      end
    end

    describe 'config/.env.development' do
      it 'patches the file to reference slice env vars' do
        content = @root.join('config/.env.development').read
        content.must_match %(WEB_DATABASE_URL="file:///db/web_development")
        content.must_match %r{WEB_SESSIONS_SECRET="[\w]{64}"}
      end
    end

    describe 'config/.env.test' do
      it 'patches the file to reference slice env vars' do
        content = @root.join('config/.env.test').read
        content.must_match %(WEB_DATABASE_URL="file:///db/web_test")
        content.must_match %r{WEB_SESSIONS_SECRET="[\w]{64}"}
      end
    end

    describe 'apps/web/application.rb' do
      it 'generates it' do
        content = @root.join('apps/web/application.rb').read
        content.must_match %(module Web)
        content.must_match %(class Application < Lotus::Application)

        # main configure block
        content.must_match %(configure do)
        content.must_match %(root __dir__)

        content.must_match %(# adapter type: :file_system, uri: ENV['WEB_DATABASE_URL'])

        content.must_match %(routes 'config/routes')
        content.must_match %(# mapping 'config/mapping')

        content.must_match %(layout :application)
        content.must_match %(# templates 'templates')

        content.must_match %(# cookies true)

        content.must_match %(# sessions :cookie, secret: ENV['WEB_SESSIONS_SECRET'])

        content.must_match %(load_paths << [)
        content.must_match %('controllers')
        content.must_match %('views')

        content.must_match %(# middleware.use Rack::Protection)

        content.must_match %(# body_parsers :json)

        content.must_match %(# assets << [)
        content.must_match %(#   'vendor/javascripts')

        content.must_match %(# serve_assets false)

        # security
        content.must_match %(security.x_frame_options "DENY")
        content.must_match %(security.content_security_policy "default-src 'none'; script-src 'self'; connect-src 'self'; img-src 'self'; style-src 'self';")

        content.must_match %(controller.prepare)
        content.must_match %(view.prepare)

        # per environment configuration
        content.must_match %(configure :development do)
        content.must_match %(handle_exceptions false)
        content.must_match %(serve_assets      true)

        content.must_match %(configure :test do)
        content.must_match %(handle_exceptions false)
        content.must_match %(serve_assets      true)

        content.must_match %(configure :production do)
        content.must_match %(# scheme 'https')
        content.must_match %(# host   'example.org')
        content.must_match %(# port   443)
      end
    end

    describe 'apps/web/config/routes.rb' do
      it 'generates it' do
        content = @root.join('apps/web/config/routes.rb').read
        content.must_match %(# Configure your routes here)
        content.must_match %(# get '/', to: 'home#index')
      end
    end

    describe 'apps/web/config/mapping.rb' do
      it 'generates it' do
        content = @root.join('apps/web/config/mapping.rb').read
        content.must_match %(# Configure your database mapping here)
      end
    end

    describe 'apps/web/controllers' do
      it 'generates it' do
        @root.join('apps/web/controllers').must_be :exist?
      end
    end

    describe 'apps/web/controllers/home/index.rb' do
      it 'generates it' do
        content = @root.join('apps/web/controllers/home/index.rb').read
        content.must_match %(module Web::Controllers::Home)
        content.must_match %(class Index)
        content.must_match %(include Web::Action)
        content.must_match "def call(params)"
      end
    end

    describe 'apps/web/views/application_layout.rb' do
      it 'generates it' do
        content = @root.join('apps/web/views/application_layout.rb').read
        content.must_match %(module Web)
        content.must_match %(module Views)
        content.must_match %(class ApplicationLayout)
        content.must_match %(include Web::Layout)
      end
    end

    describe 'apps/web/templates/application.html.rb' do
      it 'generates it' do
        content = @root.join('apps/web/templates/application.html.erb').read
        content.must_match %(<title>Web</title>)
        content.must_match %(<%= yield %>)
      end
    end

    describe 'apps/web/views/home/index.rb' do
      it 'generates it' do
        content = @root.join('apps/web/views/home/index.rb').read
        content.must_match %(module Web::Views::Home)
        content.must_match %(class Index)
        content.must_match %(include Web::View)
      end
    end

    describe 'apps/web/templates/home/index.html.rb' do
      it 'generates it' do
        content = @root.join('apps/web/templates/home/index.html.erb').read
        content.must_match %(<h1>Welcome to Lotus!</h1>)
        content.must_match %(<h3>This template is rendered by <code>Web::Views::Home::Index</code> and it's available at: <code>apps/web/templates/home/index.html.erb</code></h3>)
      end
    end

    describe 'apps/web/public/javascripts' do
      it 'generates it' do
        @root.join('apps/web/public/javascripts').must_be :exist?
      end
    end

    describe 'apps/web/public/stylesheets' do
      it 'generates it' do
        @root.join('apps/web/public/stylesheets').must_be :exist?
      end
    end


    describe 'testing' do
      describe 'when minitest (default)' do
        describe 'spec/web/features' do
          it 'generates it' do
            @root.join('spec/web/features').must_be :directory?
          end
        end

        describe 'spec/web/controllers' do
          it 'generates it' do
            @root.join('spec/web/controllers').must_be :directory?
          end
        end

        describe 'spec/web/views' do
          it 'generates it' do
            @root.join('spec/web/views').must_be :directory?
          end
        end
      end
    end

    describe 'when app_name is .' do
      let(:app_name) { '.' }

      describe 'config/environment.rb' do
        it 'generates it' do
          content = @root.join('config/environment.rb').read
          content.must_match %(require_relative '../lib/new')
        end
      end

      describe 'lib/new' do
        it 'generates it' do
          @root.join('lib/new').must_be :directory?
        end
      end

      describe 'lib/new.rb' do
        it 'generates it' do
          @root.join('lib/new.rb').must_be :file?
          content = @root.join('lib/new.rb').read
          content.must_match %(adapter type: :file_system, uri: ENV['NEW_DATABASE_URL'])
        end
      end

      describe 'config/.env.development' do
        it 'generates it' do
          content = @root.join('config/.env.development').read
          content.must_match %(NEW_DATABASE_URL="file:///db/new_development")
        end
      end

      describe 'config/.env.test' do
        it 'generates it' do
          content = @root.join('config/.env.test').read
          content.must_match %(NEW_DATABASE_URL="file:///db/new_test")
        end
      end
    end
  end

  describe 'application path' do
    def container_options
      Hash[architecture: 'container', application: 'web', application_base_url: '/', lotus_head: false]
    end

    let(:opts)      { container_options }
    let(:app_name)  { 'chirp' }

    before do
      capture_io { command.start }
    end

    describe 'when a path is provided' do
      let(:opts) { container_options.merge(path: 'my_lotus_app') }

      it 'generates the app at the specific path' do
        @root.dirname().join('my_lotus_app').must_be :directory?
      end
    end
  end

  describe 'when a path is provided as the app name' do
    let(:opts)      { Hash[architecture: 'container', application: 'web', application_base_url: '/', lotus_head: false] }
    let(:app_name)  { 'lib/chirp' }

    it 'raises an ArgumentError' do
      exception = -> { command.start }.must_raise ArgumentError
      exception.message.must_equal 'Invalid application name. If you want to set application path, please use --path option'
    end
  end
end<|MERGE_RESOLUTION|>--- conflicted
+++ resolved
@@ -124,7 +124,6 @@
       end
     end
 
-<<<<<<< HEAD
     describe '.lotusrc' do
       describe 'minitest (default)' do
         it 'generates it' do
@@ -142,13 +141,14 @@
           content = @root.join('.lotusrc').read
           content.must_match %(test=rspec)
         end
-=======
+      end
+    end
+
     describe '.gitignore' do
       it 'generates it' do
         content = @root.join('.gitignore').read
         content.must_match %(/db/chirp_development)
         content.must_match %(/db/chirp_test)
->>>>>>> 7f0e9693
       end
     end
 
