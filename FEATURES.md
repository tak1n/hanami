--- conflicted
+++ resolved
@@ -3,9 +3,8 @@
 
 ## Features
 
-<<<<<<< HEAD
 ## v2.0.0.alpha1 - 2019-01-30
-=======
+
 ## v1.3.3 - 2019-09-20
 
 - Standardize file loading for `.env` files (see: https://github.com/bkeepers/dotenv#what-other-env-files-can-i-use)
@@ -13,7 +12,6 @@
 ## v1.3.2 - 2019-07-26
 
 ## v1.3.1 - 2019-01-18
->>>>>>> 7bae3d8a
 
 ## v1.3.0 - 2018-10-24
 
