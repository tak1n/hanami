#!/bin/bash
set -euo pipefail
IFS=$'\n\t'

setup() {
  remove_coverage &&
    print_ruby_version &&
    install_gems
}

remove_coverage() {
  if [ -d coverage ]; then
    rm -rf coverage
  fi
}

print_ruby_version() {
  echo "Using $(ruby -v)"
  echo
}

install_gems() {
  bundle install
}

run_code_quality_checks() {
  bundle exec rubocop .
}

run_unit_tests() {
  bundle exec rake spec:unit
}

run_isolation_tests() {
  local pwd=$PWD
  local root="$pwd/spec/isolation"

  run_tests $root
}

run_integration_tests() {
  local pwd=$PWD
  local root="$pwd/spec/integration"

  run_tests $root
}

run_tests() {
  local root=$1

  for test in $(find $root -name '*_spec.rb')
  do
    run_test $test

    if [ $? -ne 0 ]; then
      local exit_code=$?
      echo "Failing test: $test"
      exit $exit_code
    fi
  done
}

run_test() {
  local test=$1
  local hash="$(shasum "$test" | cut -b 1-40)"

  printf "\n\n\nRunning: $test\n"
  SIMPLECOV_COMMAND_NAME=$hash bundle exec rspec $test
}

upload_code_coverage() {
  bundle exec rake codecov:upload
}

main() {
<<<<<<< HEAD
  setup &&
    run_unit_tests &&
    run_isolation_tests &&
    run_code_quality_checks &&
    upload_code_coverage
=======
  setup
  run_unit_tests
  run_isolation_tests
  run_integration_tests
  upload_code_coverage
>>>>>>> 7bae3d8a
}

main<|MERGE_RESOLUTION|>--- conflicted
+++ resolved
@@ -3,9 +3,9 @@
 IFS=$'\n\t'
 
 setup() {
-  remove_coverage &&
-    print_ruby_version &&
-    install_gems
+  remove_coverage
+  print_ruby_version
+  install_gems
 }
 
 remove_coverage() {
@@ -73,19 +73,11 @@
 }
 
 main() {
-<<<<<<< HEAD
-  setup &&
-    run_unit_tests &&
-    run_isolation_tests &&
-    run_code_quality_checks &&
-    upload_code_coverage
-=======
   setup
   run_unit_tests
   run_isolation_tests
   run_integration_tests
   upload_code_coverage
->>>>>>> 7bae3d8a
 }
 
 main