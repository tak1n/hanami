--- conflicted
+++ resolved
@@ -179,9 +179,6 @@
             content = "require_relative '../apps/#{context.app}/application'"
             path    = project.environment(context)
 
-<<<<<<< HEAD
-            generator.insert(path, content, after: /require_relative '\.\.\/lib\/.*'/)
-=======
             req_regex = /^\s*require .*$/
             rel_regex = /^\s*require_relative .*$/
 
@@ -194,7 +191,6 @@
               raise "No require found"
             end
             say(:insert, destination)
->>>>>>> 5870fe8d
           end
 
           # @since 1.1.0
@@ -209,23 +205,12 @@
           # @since 1.1.0
           # @api private
           def append_development_http_session_secret(context)
-<<<<<<< HEAD
-            content = %(#{context.app.upcase}_SESSIONS_SECRET="#{project.app_sessions_secret}")
-            path    = project.env(context, "development")
-
-            generator.append(path, content)
-=======
             append_env_to_http_session_secret(context, "development")
->>>>>>> 5870fe8d
           end
 
           # @since 1.1.0
           # @api private
           def append_test_http_session_secret(context)
-<<<<<<< HEAD
-            content = %(#{context.app.upcase}_SESSIONS_SECRET="#{project.app_sessions_secret}")
-            path    = project.env(context, "test")
-=======
             append_env_to_http_session_secret(context, "test")
           end
 
@@ -234,7 +219,6 @@
           def append_env_to_http_session_secret(context, env)
             content     = %(#{context.app.upcase}_SESSIONS_SECRET="#{project.app_sessions_secret}")
             destination = project.env(context, env)
->>>>>>> 5870fe8d
 
             generator.append(path, content)
           end
