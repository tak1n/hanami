require 'thor'
require 'hanami/commands/console'
require 'hanami/commands/new/app'
require 'hanami/commands/new/container'

module Hanami
  class Cli < Thor
    # include Thor::Actions

    desc 'version', 'Prints hanami version'
    long_desc <<-EOS
    `hanami version` prints the version of the bundled hanami gem.
    EOS
    def version
      require 'hanami/version'
      puts "v#{ Hanami::VERSION }"
    end
    map %w{--version -v} => :version

    desc 'server', 'Starts a hanami server'
    long_desc <<-EOS
    `hanami server` starts a server for the current hanami project.

    $ > hanami server

    $ > hanami server -p 4500
    EOS
    method_option :port, aliases: '-p', desc: 'The port to run the server on'
    method_option :server, desc: 'Choose a specific Rack::Handler (webrick, thin, etc)'
    method_option :rackup, desc: 'A rackup configuration file path to load (config.ru)'
    method_option :host, desc: 'The host address to bind to'
    method_option :debug, desc: 'Turn on debug output'
    method_option :warn, desc: 'Turn on warnings'
    method_option :daemonize, desc: 'If true, the server will daemonize itself (fork, detach, etc)'
    method_option :pid, desc: 'Path to write a pid file after daemonize'
    method_option :environment, desc: 'Path to environment configuration (config/environment.rb)'
    method_option :code_reloading, desc: 'Code reloading', type: :boolean, default: true
    method_option :help, desc: 'Displays the usage message'
    def server
      if options[:help]
        invoke :help, ['server']
      else
        require 'hanami/commands/server'
        Hanami::Commands::Server.new(options).start
      end
    end

<<<<<<< HEAD
    desc 'console', 'Starts a hanami console'
=======
    desc 'server', 'starts a hanami server without code reloading'
    method_option :port, aliases: '-p', desc: 'The port to run the server on, '
    method_option :server, desc: 'choose a specific Rack::Handler, e.g. webrick, thin etc'
    method_option :rackup, desc: 'a rackup configuration file path to load (config.ru)'
    method_option :host, desc: 'the host address to bind to'
    method_option :debug, desc: 'turn on debug output'
    method_option :warn, desc: 'turn on warnings'
    method_option :daemonize, desc: 'if true, the server will daemonize itself (fork, detach, etc)'
    method_option :pid, desc: 'path to write a pid file after daemonize'
    method_option :environment, desc: 'path to environment configuration (config/environment.rb)'
    method_option :help, desc: 'displays the usage message'
    def rackserver
      if options[:help]
        invoke :help, ['rackserver']
      else
        require 'hanami/server'
        Hanami::Server.new(options).start
      end
    end


    desc 'console', 'starts a hanami console'
>>>>>>> b876e403
    long_desc <<-EOS
    `hanami console` starts the interactive hanami console.

    $ > hanami console --engine=pry
    EOS
    method_option :environment, desc: 'Path to environment configuration (config/environment.rb)'
    method_option :engine, desc: "Choose a specific console engine: (#{Hanami::Commands::Console::ENGINES.keys.join('/')})"
    method_option :help, desc: 'Displays the usage method'
    def console
      if options[:help]
        invoke :help, ['console']
      else
        Hanami::Commands::Console.new(options).start
      end
    end

    desc 'new APPLICATION_NAME', 'Generate a new hanami project'
    long_desc <<-EOS
      `hanami new` creates a new hanami project.
      You can specify various options such as the database to be used as well as the path and architecture.

      $ > hanami new fancy_app --application_name=admin

      $ > hanami new fancy_app --arch=app

      $ > hanami new fancy_app --hanami-head=true
    EOS
    method_option :database, aliases: ['-d', '--db'], desc: "Application database (#{Hanami::Generators::DatabaseConfig::SUPPORTED_ENGINES.keys.join('/')})", default: Hanami::Generators::DatabaseConfig::DEFAULT_ENGINE
    method_option :architecture, aliases: ['-a', '--arch'], desc: 'Project architecture (container/app)', default: Hanami::Commands::New::Abstract::DEFAULT_ARCHITECTURE
    method_option :application_name, desc: 'Application name, only for container', default: Hanami::Commands::New::Container::DEFAULT_APPLICATION_NAME
    method_option :application_base_url, desc: 'Application base url', default: Hanami::Commands::New::Abstract::DEFAULT_APPLICATION_BASE_URL
    method_option :template, desc: "Template engine (#{Hanami::Generators::TemplateEngine::SUPPORTED_ENGINES.join('/')})", default: Hanami::Generators::TemplateEngine::DEFAULT_ENGINE
    method_option :test, desc: "Project test framework (#{Hanami::Generators::TestFramework::VALID_FRAMEWORKS.join('/')})", default: Hanami::Hanamirc::DEFAULT_TEST_SUITE
    method_option :hanami_head, desc: 'Use hanami HEAD (true/false)', type: :boolean, default: false
    method_option :help, desc: 'Displays the usage method'
    def new(application_name)
      if options[:help]
        invoke :help, ['new']
      elsif options[:architecture] == 'app'
        Hanami::Commands::New::App.new(options, application_name).start
      else
        Hanami::Commands::New::Container.new(options, application_name).start
      end
    end

    desc 'routes', 'Prints the routes'
    long_desc <<-EOS
      `hanami routes` outputs all the registered routes to the console.
    EOS
    method_option :environment, desc: 'Path to environment configuration (config/environment.rb)'
    method_option :help, desc: 'Displays the usage method'
    def routes
      if options[:help]
        invoke :help, ['routes']
      else
        require 'hanami/commands/routes'
        Hanami::Commands::Routes.new(options).start
      end
    end

    require 'hanami/cli_sub_commands/db'
    register Hanami::CliSubCommands::DB, 'db', 'db [SUBCOMMAND]', 'Manage set of DB operations'

    require 'hanami/cli_sub_commands/generate'
    register Hanami::CliSubCommands::Generate, 'generate', 'generate [SUBCOMMAND]', 'Generate hanami classes'

    require 'hanami/cli_sub_commands/destroy'
    register Hanami::CliSubCommands::Destroy, 'destroy', 'destroy [SUBCOMMAND]', 'Destroy hanami classes'

    require 'hanami/cli_sub_commands/assets'
    register Hanami::CliSubCommands::Assets, 'assets', 'assets [SUBCOMMAND]', 'Manage assets'
  end
end<|MERGE_RESOLUTION|>--- conflicted
+++ resolved
@@ -45,20 +45,7 @@
       end
     end
 
-<<<<<<< HEAD
-    desc 'console', 'Starts a hanami console'
-=======
-    desc 'server', 'starts a hanami server without code reloading'
-    method_option :port, aliases: '-p', desc: 'The port to run the server on, '
-    method_option :server, desc: 'choose a specific Rack::Handler, e.g. webrick, thin etc'
-    method_option :rackup, desc: 'a rackup configuration file path to load (config.ru)'
-    method_option :host, desc: 'the host address to bind to'
-    method_option :debug, desc: 'turn on debug output'
-    method_option :warn, desc: 'turn on warnings'
-    method_option :daemonize, desc: 'if true, the server will daemonize itself (fork, detach, etc)'
-    method_option :pid, desc: 'path to write a pid file after daemonize'
-    method_option :environment, desc: 'path to environment configuration (config/environment.rb)'
-    method_option :help, desc: 'displays the usage message'
+    desc 'rackserver', '[private]'
     def rackserver
       if options[:help]
         invoke :help, ['rackserver']
@@ -69,8 +56,7 @@
     end
 
 
-    desc 'console', 'starts a hanami console'
->>>>>>> b876e403
+    desc 'console', 'Starts a hanami console'
     long_desc <<-EOS
     `hanami console` starts the interactive hanami console.
 
