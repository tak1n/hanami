require 'lotus/utils/kernel'
require 'lotus/environment'
require 'lotus/config/framework_configuration'
require 'lotus/config/load_paths'
require 'lotus/config/assets'
require 'lotus/config/routes'
require 'lotus/config/mapping'
require 'lotus/config/sessions'
require 'lotus/config/configure'
require 'lotus/config/security'
require 'lotus/config/cookies'

module Lotus
  # Configuration for a Lotus application
  #
  # @since 0.1.0
  class Configuration
    # @since 0.2.0
    # @api private
    #
    # @see Lotus::Configuration#ssl?
    SSL_SCHEME = 'https'.freeze

    # Initialize a new configuration instance
    #
    # @return [Lotus::Configuration]
    #
    # @since 0.1.0
    # @api private
    def initialize
      @blk = Proc.new{}
      @env = Environment.new
      @configurations = Hash.new { |k, v| k[v] = [] }
    end

    # Set a block yield when the configuration will be loaded or
    # set a path for the specific environment.
    #
    # @param environment [Symbol,nil] the configuration environment name
    # @param blk [Proc] the configuration block
    #
    # @return [self]
    #
    # @since 0.1.0
    # @api private
    def configure(environment = nil, path = nil, &blk)
      if environment && path
        @configurations[environment.to_s] << Config::Configure.new(root, path, &blk)
      elsif environment
        @configurations[environment.to_s] << blk
      else
        @blk = blk
      end

      self
    end

    # Load the configuration
    #
    # @param namespace [String,nil] the application namespace
    #
    # @return [self]
    #
    # @since 0.1.0
    # @api private
    def load!(namespace = nil)
      @namespace = namespace
      evaluate_configurations!

      self
    end

    # Returns the security policy
    #
    # @return [Lotus::Config::Security]
    #
    # @since 0.3.0
    #
    # @see Lotus::Config::Security
    #
    # @example Getting values
    #   require 'lotus'
    #
    #   module Bookshelf
    #     class Application < Lotus::Application
    #       configure do
    #         security.x_frame_options         "ALLOW ALL"
    #         security.content_security_policy "script-src 'self' https://apis.example.com"
    #       end
    #     end
    #   end
    #
    #   Bookshelf::Application.configuration.security.x_frame_options         # => "ALLOW ALL"
    #   Bookshelf::Application.configuration.security.content_security_policy # => "script-src 'self' https://apis.example.com"
    #
    # @example Setting values
    #   require 'lotus'
    #
    #   module Bookshelf
    #     class Application < Lotus::Application
    #       configure do
    #         security.x_frame_options         "ALLOW ALL"
    #         security.content_security_policy "script-src 'self' https://apis.example.com"
    #       end
    #     end
    #   end
    def security
      @security ||= Config::Security.new
    end

    # The root of the application
    #
    # By default it returns the current directory, for this reason, **all the
    # commands must be executed from the top level directory of the project**.
    #
    # If for some reason, that constraint above cannot be satisfied, please
    # configure the root directory, so that commands can be executed from
    # everywhere.
    #
    # This is part of a DSL, for this reason when this method is called with
    # an argument, it will set the corresponding instance variable. When
    # called without, it will return the already set value, or the default.
    #
    # @overload root(value)
    #   Sets the given value
    #   @param value [String,Pathname,#to_pathname] The root directory of the app
    #
    # @overload root
    #   Gets the value
    #   @return [Pathname]
    #   @raise [Errno::ENOENT] if the path cannot be found
    #
    # @since 0.1.0
    #
    # @see http://www.ruby-doc.org/core-2.1.2/Dir.html#method-c-pwd
    #
    # @example Getting the value
    #   require 'lotus'
    #
    #   module Bookshelf
    #     class Application < Lotus::Application
    #     end
    #   end
    #
    #   Bookshelf::Application.configuration.root # => #<Pathname:/path/to/root>
    #
    # @example Setting the value
    #   require 'lotus'
    #
    #   module Bookshelf
    #     class Application < Lotus::Application
    #       configure do
    #         root '/path/to/another/root'
    #       end
    #     end
    #   end
    def root(value = nil)
      if value
        @root = value
      else
        Utils::Kernel.Pathname(@root || Dir.pwd).realpath
      end
    end

    # The application namespace
    #
    # By default it returns the Ruby namespace of the application. For instance
    # for an application `Bookshelf::Application`, it returns `Bookshelf`.
    #
    # This value isn't set at the init time, but when the configuration is
    # loaded with `#load!`.
    #
    # Lotus applications are namespaced: all the controllers and views live
    # under the application module, without polluting the global namespace.
    # However, if for some reason, you want top level classes, set this value
    # to `Object` (which is the top level namespace for Ruby).
    #
    # This is part of a DSL, for this reason when this method is called with
    # an argument, it will set the corresponding instance variable. When
    # called without, it will return the already set value, or the default.
    #
    # @overload namespace(value)
    #   Sets the given value
    #   @param value [Class,Module] A valid Ruby namespace
    #
    # @overload namespace
    #   Gets the value
    #   @return [Class,Module] a Ruby namespace
    #
    # @since 0.1.0
    #
    # @example Getting the value
    #   require 'lotus'
    #
    #   module Bookshelf
    #     class Application < Lotus::Application
    #     end
    #   end
    #
    #   Bookshelf::Application.configuration.namespace # => Bookshelf
    #
    #   # It will lookup namespaced controllers under Bookshelf
    #   # eg. Bookshelf::Controllers::Dashboard
    #
    # @example Setting the value
    #   require 'lotus'
    #
    #   module Bookshelf
    #     class Application < Lotus::Application
    #       configure do
    #         namespace Object
    #       end
    #     end
    #   end
    #
    #   Bookshelf::Application.configuration.namespace # => Object
    #
    #   # It will lookup top level controllers under Object
    #   # eg. DashboardController
    def namespace(value = nil)
      if value
        @namespace = value
      else
        @namespace
      end
    end

    # A Lotus::Layout for this application
    #
    # By default it's `nil`.
    #
    # It accepts a Symbol as layout name. When the application is loaded, it
    # will lookup for the corresponding class.
    #
    # All the views will use this layout, unless otherwise specified.
    #
    # This is part of a DSL, for this reason when this method is called with
    # an argument, it will set the corresponding instance variable. When
    # called without, it will return the already set value, or the default.
    #
    # @overload layout(value)
    #   Sets the given value
    #   @param value [Symbol] the layout name
    #
    # @overload layout
    #   Gets the value
    #   @return [Symbol,nil] the layout name
    #
    # @since 0.1.0
    #
    # @see http://rdoc.info/gems/lotus-view/Lotus/Layout
    # @see http://rdoc.info/gems/lotus-view/Lotus/View/Configuration:layout
    #
    # @example Getting the value
    #   require 'lotus'
    #
    #   module Bookshelf
    #     class Application < Lotus::Application
    #     end
    #   end
    #
    #   Bookshelf::Application.configuration.layout # => nil
    #
    #   # All the views will render without a layout
    #
    # @example Setting the value
    #   require 'lotus'
    #
    #   module Bookshelf
    #     class Application < Lotus::Application
    #       configure do
    #         layout :application
    #       end
    #     end
    #
    #     module Views
    #       module Dashboard
    #         class Index
    #           include Bookshelf::Views
    #         end
    #
    #         class JsonIndex < Index
    #           layout nil
    #         end
    #       end
    #     end
    #   end
    #
    #   Bookshelf::Application.configuration.namespace layout => :application
    #
    #   # All the views will use Bookshelf::Views::ApplicationLayout, unless
    #   # they set a different value.
    #
    #   Bookshelf::Views::Dashboard::Index.layout
    #     # => Bookshelf::Views::ApplicationLayout
    #
    #   Bookshelf::Views::Dashboard::JsonIndex.layout
    #     # => Lotus::View::Rendering::NullLayout
    def layout(value = nil)
      if value
        @layout = value
      else
        @layout
      end
    end

    # Templates root.
    # The application will recursively look for templates under this path.
    #
    # By default it's equal to the application `root`.
    #
    # Otherwise, you can specify a different relative path under `root`.
    #
    # This is part of a DSL, for this reason when this method is called with
    # an argument, it will set the corresponding instance variable. When
    # called without, it will return the already set value, or the default.
    #
    # @overload templates(value)
    #   Sets the given value
    #   @param value [String] the relative path to the templates root.
    #
    # @overload templates
    #   Gets the value
    #   @return [Pathname] templates root
    #
    # @since 0.1.0
    #
    # @see Lotus::Configuration#root
    # @see http://rdoc.info/gems/lotus-view/Lotus/View/Configuration:root
    #
    # @example Getting the value
    #   require 'lotus'
    #
    #   module Bookshelf
    #     class Application < Lotus::Application
    #     end
    #   end
    #
    #   Bookshelf::Application.configuration.templates
    #     # => #<Pathname:/root/path>
    #
    # @example Setting the value
    #   require 'lotus'
    #
    #   module Bookshelf
    #     class Application < Lotus::Application
    #       configure do
    #         templates 'app/templates'
    #       end
    #     end
    #   end
    #
    #   Bookshelf::Application.configuration.templates
    #     # => #<Pathname:/root/path/app/templates>
    def templates(value = nil)
      if value
        @templates = value
      else
        root.join @templates.to_s
      end
    end

    # The application will serve the static assets under these directories.
    #
    # By default it's equal to the `public/` directory under the application
    # `root`.
    #
    # Otherwise, you can add differents relatives paths under `root`.
    #
    # @overload assets
    #   Gets the value
    #   @return [Lotus::Config::Assets] assets root
    #
    # @since 0.1.0
    #
    # @see Lotus::Configuration#serve_assets
    #
    # @example Getting the value
    #   require 'lotus'
    #
    #   module Bookshelf
    #     class Application < Lotus::Application
    #     end
    #   end
    #
    #   Bookshelf::Application.configuration.assets
    #     # => #<Pathname:/root/path/public>
    #
    # @example Adding new assets paths
    #   require 'lotus'
    #
    #   module Bookshelf
    #     class Application < Lotus::Application
    #       configure do
    #         serve_assets true
    #         assets << [
    #           'vendor/assets'
    #         ]
    #       end
    #     end
    #   end
    #
    #   Bookshelf::Application.configuration.assets
    #     # => #<Lotus::Config::Assets @root=#<Pathname:/root/path/assets>, @paths=["public"]>
    #
    def assets
      @assets ||= Config::Assets.new(root)
    end

    # Configure serving of assets
    # Enable static assets (disabled by default).
    #
    # This is part of a DSL, for this reason when this method is called with
    # an argument, it will set the corresponding instance variable. When
    # called without, it will return the already set value, or the default.
    #
    # @since 0.2.0
    #
    # @overload serve_assets(value)
    #   Sets the given value.
    #   @param value [TrueClass, FalseClass]
    #
    # @overload serve_assets
    #   Gets the value.
    #   @return [TrueClass, FalseClass]
    #
    # @see Lotus::Configuration#assets
    #
    # @example Getting serve assets configuration by default
    #   require 'lotus'
    #
    #   module Bookshelf
    #     class Application < Lotus::Application
    #     end
    #   end
    #
    #   Bookshelf::Application.configuration.serve_assets
    #     # => false
    #
    # @example Enabling static assets
    #   require 'lotus'
    #
    #   module Bookshelf
    #     class Application < Lotus::Application
    #       configure do
    #         serve_assets true
    #       end
    #     end
    #   end
    #
    #   Bookshelf::Application.configuration.serve_assets
    #     # => true
    def serve_assets(value = nil)
      if value.nil?
        @serve_assets || false
      else
        @serve_assets = value
      end
    end

    # Configure cookies
    # Enable cookies (disabled by default).
    #
    # This is part of a DSL, for this reason when this method is called with
    # an argument, it will set the corresponding instance variable. When
    # called without, it will return the already set value, or the default.
    #
    # @overload cookies(options)
    #   Sets the given value with their options.
    #   @param options [Hash, TrueClass, FalseClass]
    #
    # @overload cookies
    #   Gets the value.
    #   @return [Lotus::Config::Cookies]
    #
    # @example Getting the value
    #   require 'lotus'
    #
    #   module Bookshelf
    #     class Application < Lotus::Application
    #     end
    #   end
    #
    #   Bookshelf::Application.configuration.cookies
<<<<<<< HEAD
    #     # => #<Lotus::Config::Cookies:0x0000000329f880 @options={}, @default_options={:httponly=>true}>
=======
    #     # => #<Lotus::Config::Cookies:0x0000000329f880 @enabled=false, @default_options={:httponly=>true, :secure=>false}>
>>>>>>> 8d3286d5
    #
    # @example Setting the value
    #   require 'lotus'
    #
    #   module Bookshelf
    #     class Application < Lotus::Application
    #       configure do
    #         cookies domain: 'lotusrb.org'
    #       end
    #     end
    #   end
    #
    #   Bookshelf::Application.configuration.cookies
<<<<<<< HEAD
    #     # => #<Lotus::Config::Cookies:0x0000000329f880 @options={:domain=>'lotusrb.org'}, @default_options={:domain=>'lotusrb.org', :httponly=>true}>
=======
    #     # => #<Lotus::Config::Cookies:0x0000000329f880 @enabled=true, @default_options={:domain=>'lotusrb.org', :httponly=>true, :secure=>false}>
>>>>>>> 8d3286d5
    #
    # @example Setting a new value after one is set.
    #   require 'lotus'
    #
    #   module Bookshelf
    #     class Application < Lotus::Application
    #       configure do
    #         cookies false
    #         cookies true
    #
    #         scheme 'https'
    #       end
    #     end
    #   end
    #
    #   Bookshelf::Application.configuration.cookies
<<<<<<< HEAD
    #     # => #<Lotus::Config::Cookies:0x0000000329f880 @options=true, @default_options={:httponly=>true}>
=======
    #     # => #<Lotus::Config::Cookies:0x0000000329f880 @enabled=true, @default_options={:httponly=>true, :secure=>true}>
>>>>>>> 8d3286d5
    #
    def cookies(options = nil)
      if options.nil?
        @cookies ||= Config::Cookies.new
      else
<<<<<<< HEAD
        @cookies = Config::Cookies.new(options)
=======
        @cookies = Config::Cookies.new(value, options, self)
>>>>>>> 8d3286d5
      end
    end

    # Configure sessions
    # Enable sessions (disabled by default).
    #
    # This is part of a DSL, for this reason when this method is called with
    # an argument, it will set the corresponding instance variable. When
    # called without, it will return the already set value, or the default.
    #
    # Given Class as adapter it will be used as sessions middleware.
    # Given String as adapter it will be resolved as class name and used as
    # sessions middleware.
    # Given Symbol as adapter it is assumed it's name of the class under
    # Rack::Session namespace that will be used as sessions middleware
    # (e.g. :cookie for Rack::Session::Cookie).
    #
    # By default options include domain inferred from host configuration, and
    # secure flag inferred from scheme configuration.
    #
    # @overload sessions(adapter, options)
    #   Sets the given value.
    #   @param adapter [Class, String, Symbol] Rack middleware for sessions management
    #   @param options [Hash] options to pass to sessions middleware
    #
    # @overload sessions(false)
    #   Disables sessions
    #
    # @overload sessions
    #   Gets the value.
    #   @return [Lotus::Config::Sessions] sessions configuration
    #
    # @since 0.2.0
    #
    # @see Lotus::Configuration#host
    # @see Lotus::Configuration#scheme
    #
    # @example Getting the value
    #   require 'lotus'
    #
    #   module Bookshelf
    #     class Application < Lotus::Application
    #     end
    #   end
    #
    #   Bookshelf::Application.configuration.sessions
    #     # => #<Lotus::Config::Sessions:0x00000001ca0c28 @enabled=false>
    #
    # @example Setting the value with symbol
    #   require 'lotus'
    #
    #   module Bookshelf
    #     class Application < Lotus::Application
    #       configure do
    #         sessions :cookie, secret: 'abc123'
    #       end
    #     end
    #   end
    #
    #   Bookshelf::Application.configuration.sessions
    #     # => #<Lotus::Config::Sessions:0x00000001589458 @enabled=true, @adapter=:cookie, @options={:domain=>"localhost", :secure=>false}>
    #
    # @example Disabling previusly enabled sessions
    #   require 'lotus'
    #
    #   module Bookshelf
    #     class Application < Lotus::Application
    #       configure do
    #         sessions :cookie
    #         sessions false
    #       end
    #     end
    #   end
    #
    #   Bookshelf::Application.configuration.sessions
    #     # => #<Lotus::Config::Sessions:0x00000002460d78 @enabled=false>
    #
    def sessions(adapter = nil, options = {})
      if adapter.nil?
        @sessions ||= Config::Sessions.new
      else
        @sessions = Config::Sessions.new(adapter, options, self)
      end
    end

    # Application load paths
    # The application will recursively load all the Ruby files under these paths.
    #
    # By default it's empty in order to allow developers to decide their own
    # app structure.
    #
    # @return [Lotus::Config::LoadPaths] a set of load paths
    #
    # @since 0.1.0
    #
    # @see Lotus::Configuration#root
    #
    # @example Getting the value
    #   require 'lotus'
    #
    #   module Bookshelf
    #     class Application < Lotus::Application
    #     end
    #   end
    #
    #   Bookshelf::Application.configuration.load_paths
    #     # => #<Lotus::Config::LoadPaths:0x007ff4fa212310 @paths=[]>
    #
    # @example Setting the value
    #   require 'lotus'
    #
    #   module Bookshelf
    #     class Application < Lotus::Application
    #       configure do
    #         load_paths << [
    #           'app/controllers',
    #           'app/views
    #         ]
    #       end
    #     end
    #   end
    #
    #   Bookshelf::Application.configuration.assets
    #     # => #<Lotus::Config::LoadPaths:0x007fe3a20b18e0 @paths=[["app/controllers", "app/views"]]>
    def load_paths
      @load_paths ||= Config::LoadPaths.new
    end

    # Application routes.
    #
    # Specify a set of routes for the application, by passing a block, or a
    # relative path where to find the file that describes them.
    #
    # By default it's `nil`.
    #
    # This is part of a DSL, for this reason when this method is called with
    # an argument, it will set the corresponding instance variable. When
    # called without, it will return the already set value, or the default.
    #
    # @overload routes(blk)
    #   Specify a set of routes in the given block
    #   @param blk [Proc] the routes definitions
    #
    # @overload routes(path)
    #   Specify a relative path where to find the routes file
    #   @param path [String] the relative path
    #
    # @overload routes
    #   Gets the value
    #   @return [Lotus::Config::Routes] the set of routes
    #
    # @since 0.1.0
    #
    # @see http://rdoc.info/gems/lotus-router/Lotus/Router
    #
    # @example Getting the value
    #   require 'lotus'
    #
    #   module Bookshelf
    #     class Application < Lotus::Application
    #     end
    #   end
    #
    #   Bookshelf::Application.configuration.routes
    #     # => nil
    #
    # @example Setting the value, by passing a block
    #   require 'lotus'
    #
    #   module Bookshelf
    #     class Application < Lotus::Application
    #       configure do
    #         routes do
    #           get '/', to: 'dashboard#index'
    #           resources :books
    #         end
    #       end
    #     end
    #   end
    #
    #   Bookshelf::Application.configuration.routes
    #     # => #<Lotus::Config::Routes:0x007ff50a991388 @blk=#<Proc:0x007ff50a991338@(irb):4>, @path=#<Pathname:.>>
    #
    # @example Setting the value, by passing a relative path
    #   require 'lotus'
    #
    #   module Bookshelf
    #     class Application < Lotus::Application
    #       configure do
    #         routes 'config/routes'
    #       end
    #     end
    #   end
    #
    #   Bookshelf::Application.configuration.routes
    #     # => #<Lotus::Config::Routes:0x007ff50a991388 @blk=nil, @path=#<Pathname:config/routes.rb>>
    def routes(path = nil, &blk)
      if path or block_given?
        @routes = Config::Routes.new(root, path, &blk)
      else
        @routes
      end
    end

    # Body parsing configuration.
    #
    # Specify a set of parsers for specific mime types that your application will use. This method will
    # return the application's parsers which you can use to add existing and new custom parsers for your
    # application to use.
    #
    # By default it's an empty `Array`
    #
    # This is part of a DSL, for this reason when this method is called with
    # an argument, it will set the corresponding instance variable. When
    # called without, it will return the already set value, or the default.
    #
    # @overload body_parsers(parsers)
    #   Specify a set of body parsers.
    #   @param parsers [Array] the body parser definitions
    #
    # @overload body_parsers
    #   Gets the value
    #   @return [Array] the set of parsers
    #
    # @since 0.2.0
    #
    # @example Getting the value
    #   require 'lotus'
    #
    #   module Bookshelf
    #     class Application < Lotus::Application
    #     end
    #   end
    #
    #   Bookshelf::Application.configuration.body_parsers
    #     # => []
    #
    # @example Setting the value
    #   require 'lotus'
    #
    #   module Bookshelf
    #     class Application < Lotus::Application
    #       configure do
    #         body_parsers :json, XmlParser.new
    #       end
    #     end
    #   end
    #
    #   Bookshelf::Application.configuration.body_parsers
    #     # => [:json, XmlParser.new]
    #
    # @example Setting a new value after one is set.
    #   require 'lotus'
    #
    #   module Bookshelf
    #     class Application < Lotus::Application
    #       configure do
    #         body_parsers :json
    #         body_parsers XmlParser.new
    #       end
    #     end
    #   end
    #
    #   Bookshelf::Application.configuration.body_parsers
    #     # => [XmlParser.new]
    #
    def body_parsers(*parsers)
      if parsers.empty?
        @body_parsers ||= []
      else
        @body_parsers = parsers
      end
    end

    # Application middleware.
    #
    # Specify middleware that your application will use. This method will return
    # the application's underlying Middleware stack which you can use to add new
    # middleware for your application to use. By default, the middleware stack
    # will contain only `Rack::Static` and `Rack::MethodOverride`. However, if
    # `assets false` was specified # in the configuration block, the default
    # `Rack::Static` will be removed.
    #
    # @since 0.2.0
    #
    # @see http://rdoc.info/gems/rack/Rack/Static
    # @see Lotus::Middleware#use
    #
    # @example
    #   require 'lotus'
    #
    #   module Bookshelf
    #     class Application < Lotus::Application
    #       configure do
    #         middleware.use Rack::MethodOverride, nil, 'max-age=0, private, must-revalidate'
    #         middleware.use Rack::ETag
    #       end
    #     end
    #   end
    def middleware
      @middleware ||= Lotus::Middleware.new(self)
    end

    # Application collection mapping.
    #
    # Specify a set of collections for the application, by passing a block, or a
    # relative path where to find the file that describes them.
    #
    # By default it's `nil`.
    #
    # This is part of a DSL, for this reason when this method is called with
    # an argument, it will set the corresponding instance variable. When
    # called without, it will return the already set value, or the default.
    #
    # @overload mapping(blk)
    #   Specify a set of mapping in the given block
    #   @param blk [Proc] the mapping definitions
    #
    # @overload mapping(path)
    #   Specify a relative path where to find the mapping file
    #   @param path [String] the relative path
    #
    # @overload mapping
    #   Gets the value
    #   @return [Lotus::Config::Mapping] the set of mappings
    #
    # @since 0.2.0
    #
    # @see http://rdoc.info/gems/lotus-model/Lotus/Mapper
    #
    # @example Getting the value
    #   require 'lotus'
    #
    #   module Bookshelf
    #     class Application < Lotus::Application
    #     end
    #   end
    #
    #   Bookshelf::Application.configuration.mapping
    #     # => nil
    #
    # @example Setting the value, by passing a block
    #   require 'lotus'
    #
    #   module Bookshelf
    #     class Application < Lotus::Application
    #       configure do
    #         mapping do
    #           collection :users do
    #             entity User
    #
    #             attribute :id,   Integer
    #             attribute :name, String
    #           end
    #         end
    #       end
    #     end
    #   end
    #
    #   Bookshelf::Application.configuration.mapping
    #     # => #<Lotus::Config::Mapping:0x007ff50a991388 @blk=#<Proc:0x007ff123991338@(irb):4>, @path=#<Pathname:.>>
    #
    # @example Setting the value, by passing a relative path
    #   require 'lotus'
    #
    #   module Bookshelf
    #     class Application < Lotus::Application
    #       configure do
    #         mapping 'config/mapping'
    #       end
    #     end
    #   end
    #
    #   Bookshelf::Application.configuration.mapping
    #     # => #<Lotus::Config::Routes:0x007ff50a991388 @blk=nil, @path=#<Pathname:config/mapping.rb>>
    def mapping(path = nil, &blk)
      if path or block_given?
        @mapping = Config::Mapping.new(root, path, &blk)
      else
        @mapping
      end
    end

    # Adapter configuration.
    # The application will instantiate adapter instance based on this configuration.
    #
    # The given options must have key pairs :type and :uri
    # If it isn't, at the runtime the framework will raise a
    # `ArgumentError`.
    #
    # This is part of a DSL, for this reason when this method is called with
    # an argument, it will set the corresponding instance variable. When
    # called without, it will return the already set value, or the default.
    #
    # @overload adapter(options)
    #   Sets the given type and uri
    #   @param options [Hash] a set of options for adapter
    #
    # @overload adapter
    #   Gets the value
    #   @return [Hash] adapter options
    #
    # @since 0.2.0
    #
    # @see Lotus::Configuration#adapter
    # @see http://rdoc.info/gems/lotus-model/Lotus/Model/Configuration:adapter
    #
    # @example
    #   require 'lotus'
    #
    #   module Bookshelf
    #     class Application < Lotus::Application
    #       configure do
    #         adapter type: :sql, uri: 'sqlite3://uri'
    #       end
    #     end
    #   end
    #
    #   Bookshelf::Application.configuration.adapter
    #     # => {type: :sql, uri: 'sqlite3://uri'}
    def adapter(options = {})
      if !options.empty?
        @adapter = options
      else
        @adapter
      end
    end

    # Set a format as default fallback for all the requests without a strict
    # requirement for the mime type.
    #
    # The given format must be coercible to a symbol, and be a valid mime type
    # alias. If it isn't, at the runtime the framework will raise a
    # `Lotus::Controller::UnknownFormatError`.
    #
    # By default this value is `:html`.
    #
    # This is part of a DSL, for this reason when this method is called with
    # an argument, it will set the corresponding instance variable. When
    # called without, it will return the already set value, or the default.
    #
    # @overload default_format(format)
    #   Sets the given value
    #   @param format [#to_sym] the symbol format
    #   @raise [TypeError] if it cannot be coerced to a symbol
    #
    # @overload default_format
    #   Gets the value
    #   @return [Symbol]
    #
    # @since 0.1.0
    #
    # @see http://rdoc.info/gems/lotus-controller/Lotus/Controller/Configuration#default_format
    #
    # @example Getting the value
    #   require 'lotus'
    #
    #   module Bookshelf
    #     class Application < Lotus::Application
    #     end
    #   end
    #
    #   Bookshelf::Application.configuration.default_format # => :html
    #
    # @example Setting the value
    #   require 'lotus'
    #
    #   module Bookshelf
    #     class Application < Lotus::Application
    #       configure do
    #         default_format :json
    #       end
    #     end
    #   end
    #
    #   Bookshelf::Application.configuration.default_format # => :json
    def default_format(format = nil)
      if format
        @default_format = Utils::Kernel.Symbol(format)
      else
        @default_format || :html
      end
    end

    # The URI scheme for this application.
    # This is used by the router helpers to generate absolute URLs.
    #
    # By default this value is `"http"`.
    #
    # This is part of a DSL, for this reason when this method is called with
    # an argument, it will set the corresponding instance variable. When
    # called without, it will return the already set value, or the default.
    #
    # @overload scheme(value)
    #   Sets the given value
    #   @param value [String] the URI scheme
    #
    # @overload scheme
    #   Gets the value
    #   @return [String]
    #
    # @since 0.1.0
    #
    # @see http://en.wikipedia.org/wiki/URI_scheme
    #
    # @example Getting the value
    #   require 'lotus'
    #
    #   module Bookshelf
    #     class Application < Lotus::Application
    #     end
    #   end
    #
    #   Bookshelf::Application.configuration.scheme # => "http"
    #
    # @example Setting the value
    #   require 'lotus'
    #
    #   module Bookshelf
    #     class Application < Lotus::Application
    #       configure do
    #         scheme 'https'
    #       end
    #     end
    #   end
    #
    #   Bookshelf::Application.configuration.scheme # => "https"
    def scheme(value = nil)
      if value
        @scheme = value
      else
        @scheme ||= 'http'
      end
    end

    # Check if the application uses SSL
    #
    # @return [FalseClass,TrueClass] the result of the check
    #
    # @since 0.2.0
    #
    # @see Lotus::Configuration#scheme
    def ssl?
      scheme == SSL_SCHEME
    end

    # The URI host for this application.
    # This is used by the router helpers to generate absolute URLs.
    #
    # By default this value is `"localhost"`.
    #
    # This is part of a DSL, for this reason when this method is called with
    # an argument, it will set the corresponding instance variable. When
    # called without, it will return the already set value, or the default.
    #
    # @overload host(value)
    #   Sets the given value
    #   @param value [String] the URI host
    #
    # @overload scheme
    #   Gets the value
    #   @return [String]
    #
    # @since 0.1.0
    #
    # @see http://en.wikipedia.org/wiki/URI_scheme
    #
    # @example Getting the value
    #   require 'lotus'
    #
    #   module Bookshelf
    #     class Application < Lotus::Application
    #     end
    #   end
    #
    #   Bookshelf::Application.configuration.host # => "localhost"
    #
    # @example Setting the value
    #   require 'lotus'
    #
    #   module Bookshelf
    #     class Application < Lotus::Application
    #       configure do
    #         host 'bookshelf.org'
    #       end
    #     end
    #   end
    #
    #   Bookshelf::Application.configuration.host # => "bookshelf.org"
    def host(value = nil)
      if value
        @host = value
      else
        @host ||= @env.host
      end
    end

    # The URI port for this application.
    # This is used by the router helpers to generate absolute URLs.
    #
    # By default this value is `2300`.
    #
    # This is part of a DSL, for this reason when this method is called with
    # an argument, it will set the corresponding instance variable. When
    # called without, it will return the already set value, or the default.
    #
    # @overload port(value)
    #   Sets the given value
    #   @param value [#to_int] the URI port
    #   @raise [TypeError] if the given value cannot be coerced to Integer
    #
    # @overload scheme
    #   Gets the value
    #   @return [String]
    #
    # @since 0.1.0
    #
    # @see http://en.wikipedia.org/wiki/URI_scheme
    #
    # @example Getting the value
    #   require 'lotus'
    #
    #   module Bookshelf
    #     class Application < Lotus::Application
    #     end
    #   end
    #
    #   Bookshelf::Application.configuration.port # => 2300
    #
    # @example Setting the value
    #   require 'lotus'
    #
    #   module Bookshelf
    #     class Application < Lotus::Application
    #       configure do
    #         port 8080
    #       end
    #     end
    #   end
    #
    #   Bookshelf::Application.configuration.port # => 8080
    def port(value = nil)
      if value
        @port = Integer(value)
      else
        @port || @env.port
      end
    end

    # Defines a relative pattern to find controllers.
    #
    # Lotus supports multiple architectures (aka application structures), this
    # setting helps to understand the namespace where to find applications'
    # controllers and actions.
    #
    # By default this equals to <tt>"Controllers::%{controller}::%{action}"</tt>
    # That means controllers must be structured like this:
    # <tt>Bookshelf::Controllers::Dashboard::Index</tt>, where <tt>Bookshelf</tt>
    # is the application module, <tt>Controllers</tt> is the first value
    # specified in the pattern, <tt>Dashboard</tt> the controller and
    # <tt>Index</tt> the action.
    #
    # This pattern MUST always contain <tt>"%{controller}"</tt> and <tt>%{action}</tt>.
    # This pattern SHOULD be used accordingly to <tt>#view_pattern</tt> value.
    #
    # This is part of a DSL, for this reason when this method is called with
    # an argument, it will set the corresponding instance variable. When
    # called without, it will return the already set value, or the default.
    #
    # @overload controller_pattern(value)
    #   Sets the given value
    #   @param value [String] the controller pattern
    #
    # @overload controller_pattern
    #   Gets the value
    #   @return [String]
    #
    # @since 0.1.0
    #
    # @see Lotus::Configuration#view_pattern
    #
    # @example Getting the value
    #   require 'lotus'
    #
    #   module Bookshelf
    #     class Application < Lotus::Application
    #       configure do
    #         routes do
    #           get '/', to: 'dashboard#index'
    #         end
    #       end
    #     end
    #
    #     module Controllers
    #       module Dashboard
    #         include Bookshelf::Controller
    #
    #         action 'Index' do
    #           def call(params)
    #             # ...
    #           end
    #         end
    #       end
    #     end
    #   end
    #
    #   Bookshelf::Application.configuration.controller_pattern
    #     # => "Controllers::%{controller}::%{action}"
    #
    #   # All the controllers MUST live under Bookshelf::Controllers
    #
    #   # GET '/' # => Bookshelf::Controllers::Dashboard::Index
    #
    # @example Setting the value
    #   require 'lotus'
    #
    #   module Bookshelf
    #     class Application < Lotus::Application
    #       configure do
    #         controller_pattern "%{controller}Controller::%{action}"
    #
    #         routes do
    #           get '/', to: 'dashboard#index'
    #         end
    #       end
    #     end
    #
    #     module DashboardController
    #       include Bookshelf::Controller
    #
    #       action 'Index' do
    #         def call(params)
    #         end
    #       end
    #     end
    #   end
    #
    #   Bookshelf::Application.configuration.controller_pattern
    #     # => "%{controller}Controller::%{action}"
    #
    #   # All the controllers are directly under the Bookshelf module
    #
    #   # GET '/' # => Bookshelf::DashboardController::Index
    #
    # @example Setting the value for a top level name structure
    #   require 'lotus'
    #
    #   module Bookshelf
    #     class Application < Lotus::Application
    #       configure do
    #         namespace Object
    #         controller_pattern "%{controller}Controller::%{action}"
    #
    #         routes do
    #           get '/', to: 'dashboard#index'
    #         end
    #       end
    #     end
    #   end
    #
    #   module DashboardController
    #     include Bookshelf::Controller
    #
    #     action 'Index' do
    #       def call(params)
    #       end
    #     end
    #   end
    #
    #   Bookshelf::Application.configuration.controller_pattern
    #     # => "%{controller}Controller::%{action}"
    #
    #   # All the controllers are at the top level namespace
    #
    #   # GET '/' # => DashboardController::Index
    def controller_pattern(value = nil)
      if value
        @controller_pattern = value
      else
        @controller_pattern ||= 'Controllers::%{controller}::%{action}'
      end
    end

    # Defines a relative pattern to find views:.
    #
    # Lotus supports multiple architectures (aka application structures), this
    # setting helps to understand the namespace where to find applications'
    # views:.
    #
    # By default this equals to <tt>"Views::%{controller}::%{action}"</tt>
    # That means views must be structured like this:
    # <tt>Bookshelf::Views::Dashboard::Index</tt>, where <tt>Bookshelf</tt> is
    # the application module, <tt>Views</tt> is the first value specified in the
    # pattern, <tt>Dashboard</tt> a module corresponding to the controller name
    # and <tt>Index</tt> the view, corresponding to the action name.
    #
    # This pattern MUST always contain <tt>"%{controller}"</tt> and <tt>%{action}</tt>.
    # This pattern SHOULD be used accordingly to <tt>#controller_pattern</tt> value.
    #
    # This is part of a DSL, for this reason when this method is called with
    # an argument, it will set the corresponding instance variable. When
    # called without, it will return the already set value, or the default.
    #
    # @overload view_pattern(value)
    #   Sets the given value
    #   @param value [String] the view pattern
    #
    # @overload controller_pattern
    #   Gets the value
    #   @return [String]
    #
    # @since 0.1.0
    #
    # @see Lotus::Configuration#controller_pattern
    #
    # @example Getting the value
    #   require 'lotus'
    #
    #   module Bookshelf
    #     class Application < Lotus::Application
    #       configure do
    #         routes do
    #           get '/', to: 'dashboard#index'
    #         end
    #       end
    #     end
    #
    #     module Views
    #       module Dashboard
    #         class Index
    #           include Bookshelf::View
    #         end
    #       end
    #     end
    #   end
    #
    #   Bookshelf::Application.configuration.view_pattern
    #     # => "Views::%{controller}::%{action}"
    #
    #   # All the views MUST live under Bookshelf::Views
    #
    #   # GET '/' # => Bookshelf::Views::Dashboard::Index
    #
    # @example Setting the value
    #   require 'lotus'
    #
    #   module Bookshelf
    #     class Application < Lotus::Application
    #       configure do
    #         view_pattern "%{controller}::%{action}"
    #
    #         routes do
    #           get '/', to: 'dashboard#index'
    #         end
    #       end
    #     end
    #
    #     module Dashboard
    #       class Index
    #         include Bookshelf::View
    #       end
    #     end
    #   end
    #
    #   Bookshelf::Application.configuration.view_pattern
    #     # => "%{controller}::%{action}"
    #
    #   # All the views are directly under the Bookshelf module
    #
    #   # GET '/' # => Bookshelf::Dashboard::Index
    #
    # @example Setting the value for a top level name structure
    #   require 'lotus'
    #
    #   module Bookshelf
    #     class Application < Lotus::Application
    #       configure do
    #         namespace Object
    #         view_pattern "%{controller}::%{action}"
    #
    #         routes do
    #           get '/', to: 'dashboard#index'
    #         end
    #       end
    #     end
    #   end
    #
    #   module Dashboard
    #     class Index
    #       include Bookshelf::View
    #     end
    #   end
    #
    #   Bookshelf::Application.configuration.view_pattern
    #     # => "%{controller}::%{action}"
    #
    #   # All the views: are at the top level namespace
    #
    #   # GET '/' # => Dashboard::Index
    def view_pattern(value = nil)
      if value
        @view_pattern = value
      else
        @view_pattern ||= 'Views::%{controller}::%{action}'
      end
    end

    # Decide if handle exceptions with an HTTP status or let them uncaught
    #
    # If this value is set to `true`, the configured exceptions will return
    # the specified HTTP status, the rest of them with `500`.
    #
    # If this value is set to `false`, the exceptions won't be caught.
    #
    # This is part of a DSL, for this reason when this method is called with
    # an argument, it will set the corresponding instance variable. When
    # called without, it will return the already set value, or the default.
    #
    # @overload handle_exceptions(value)
    #   Sets the given value
    #   @param value [TrueClass, FalseClass] true or false, default to true
    #
    # @overload handle_exceptions
    #   Gets the value
    #   @return [TrueClass, FalseClass]
    #
    # @since 0.2.0
    #
    # @see http://rdoc.info/gems/lotus-controller/Lotus/Controller/Configuration:handle_exceptions
    # @see http://httpstatus.es/500
    #
    # @example Enabled (default)
    #   require 'lotus'
    #
    #   module Bookshelf
    #     class Application < Lotus::Application
    #       configure do
    #         routes do
    #           get '/error', to: 'error#index'
    #         end
    #       end
    #
    #       load!
    #     end
    #
    #     module Controllers::Error
    #       include Bookshelf::Controller
    #
    #       action 'Index' do
    #         def call(params)
    #           raise ArgumentError
    #         end
    #       end
    #     end
    #   end
    #
    #   # GET '/error' # => 500 - Internal Server Error
    #
    # @example Disabled
    #   require 'lotus'
    #
    #   module Bookshelf
    #     class Application < Lotus::Application
    #       configure do
    #         handle_exceptions false
    #
    #         routes do
    #           get '/error', to: 'error#index'
    #         end
    #       end
    #
    #       load!
    #     end
    #
    #     module Controllers::Error
    #       include Bookshelf::Controller
    #
    #       action 'Index' do
    #         def call(params)
    #           raise ArgumentError
    #         end
    #       end
    #     end
    #   end
    #
    #   # GET '/error' # => raises ArgumentError
    def handle_exceptions(value = nil)
      if value.nil?
        @handle_exceptions
      else
        @handle_exceptions = value
      end
    end

    # It lazily collects all the low level settings for Lotus::Model's
    # configuration and applies them when the application is loaded.
    #
    # NOTE: This forwards all the configurations to Lotus::Model, without
    # checking them. Before to use this feature, please have a look at the
    # current Lotus::Model version installed.
    #
    # NOTE: This may override some configurations of your application.
    #
    # @return [Lotus::Config::FrameworkConfiguration] the configuration
    #
    # @since 0.2.0
    #
    # @see http://www.rubydoc.info/gems/lotus-model/Lotus/Model/Configuration
    #
    # @example Define a setting
    #   require 'lotus'
    #   require 'lotus/model'
    #
    #   module Bookshelf
    #     class Application < Lotus::Application
    #       configure do
    #         model.adapter type: :memory, uri: 'memory://localhost/database'
    #       end
    #     end
    #   end
    #
    # @example Override a setting
    #   require 'lotus'
    #   require 'lotus/model'
    #
    #   module Bookshelf
    #     class Application < Lotus::Application
    #       configure do
    #         adapter       type: :sql,    uri: 'postgres://localhost/database'
    #         model.adapter type: :memory, uri: 'memory://localhost/database'
    #       end
    #     end
    #   end
    #
    #   # The memory adapter will override the SQL one
    def model
      @model ||= Config::FrameworkConfiguration.new
    end

    # It lazily collects all the low level settings for Lotus::Controller's
    # configuration and applies them when the application is loaded.
    #
    # NOTE: This forwards all the configurations to Lotus::Controller, without
    # checking them. Before to use this feature, please have a look at the
    # current Lotus::Controller version installed.
    #
    # NOTE: This may override some configurations of your application.
    #
    # @return [Lotus::Config::FrameworkConfiguration] the configuration
    #
    # @since 0.2.0
    #
    # @see http://www.rubydoc.info/gems/lotus-controller/Lotus/Controller/Configuration
    #
    # @example Define a setting
    #   require 'lotus'
    #
    #   module Bookshelf
    #     class Application < Lotus::Application
    #       configure do
    #         controller.default_format :json
    #       end
    #     end
    #   end
    #
    # @example Override a setting
    #   require 'lotus'
    #
    #   module Bookshelf
    #     class Application < Lotus::Application
    #       configure do
    #         handle_exceptions            false
    #         controller.handle_exceptions true
    #       end
    #     end
    #   end
    #
    #   # Exceptions will be handled
    def controller
      @controller ||= Config::FrameworkConfiguration.new
    end

    # It lazily collects all the low level settings for Lotus::View's
    # configuration and applies them when the application is loaded.
    #
    # NOTE: This forwards all the configurations to Lotus::View, without
    # checking them. Before to use this feature, please have a look at the
    # current Lotus::View version installed.
    #
    # NOTE: This may override some configurations of your application.
    #
    # @return [Lotus::Config::FrameworkConfiguration] the configuration
    #
    # @since 0.2.0
    #
    # @see http://www.rubydoc.info/gems/lotus-view/Lotus/View/Configuration
    #
    # @example Define a setting
    #   require 'lotus'
    #
    #   module Bookshelf
    #     class Application < Lotus::Application
    #       configure do
    #         view.layout :application
    #       end
    #     end
    #   end
    #
    # @example Override a setting
    #   require 'lotus'
    #
    #   module Bookshelf
    #     class Application < Lotus::Application
    #       configure do
    #         layout      :application
    #         view.layout :backend
    #       end
    #     end
    #   end
    #
    #   # It will use `:backend` layout
    def view
      @view ||= Config::FrameworkConfiguration.new
    end

    private
    # @since 0.2.0
    # @api private
    def evaluate_configurations!
      configurations.each { |c| instance_eval(&c) }
    end

    # @since 0.2.0
    # @api private
    def configurations
      [ @blk ] + @configurations[@env.environment]
    end
  end
end<|MERGE_RESOLUTION|>--- conflicted
+++ resolved
@@ -482,11 +482,7 @@
     #   end
     #
     #   Bookshelf::Application.configuration.cookies
-<<<<<<< HEAD
-    #     # => #<Lotus::Config::Cookies:0x0000000329f880 @options={}, @default_options={:httponly=>true}>
-=======
-    #     # => #<Lotus::Config::Cookies:0x0000000329f880 @enabled=false, @default_options={:httponly=>true, :secure=>false}>
->>>>>>> 8d3286d5
+    #     # => #<Lotus::Config::Cookies:0x0000000329f880 @options={}, @default_options={:httponly=>true, :secure=>false}>
     #
     # @example Setting the value
     #   require 'lotus'
@@ -500,42 +496,12 @@
     #   end
     #
     #   Bookshelf::Application.configuration.cookies
-<<<<<<< HEAD
-    #     # => #<Lotus::Config::Cookies:0x0000000329f880 @options={:domain=>'lotusrb.org'}, @default_options={:domain=>'lotusrb.org', :httponly=>true}>
-=======
-    #     # => #<Lotus::Config::Cookies:0x0000000329f880 @enabled=true, @default_options={:domain=>'lotusrb.org', :httponly=>true, :secure=>false}>
->>>>>>> 8d3286d5
-    #
-    # @example Setting a new value after one is set.
-    #   require 'lotus'
-    #
-    #   module Bookshelf
-    #     class Application < Lotus::Application
-    #       configure do
-    #         cookies false
-    #         cookies true
-    #
-    #         scheme 'https'
-    #       end
-    #     end
-    #   end
-    #
-    #   Bookshelf::Application.configuration.cookies
-<<<<<<< HEAD
-    #     # => #<Lotus::Config::Cookies:0x0000000329f880 @options=true, @default_options={:httponly=>true}>
-=======
-    #     # => #<Lotus::Config::Cookies:0x0000000329f880 @enabled=true, @default_options={:httponly=>true, :secure=>true}>
->>>>>>> 8d3286d5
-    #
+    #     # => #<Lotus::Config::Cookies:0x0000000329f880 @options={:domain=>'lotusrb.org'}, @default_options={:domain=>'lotusrb.org', :httponly=>true, :secure=>false}>
     def cookies(options = nil)
       if options.nil?
-        @cookies ||= Config::Cookies.new
-      else
-<<<<<<< HEAD
-        @cookies = Config::Cookies.new(options)
-=======
-        @cookies = Config::Cookies.new(value, options, self)
->>>>>>> 8d3286d5
+        @cookies ||= Config::Cookies.new(self, options)
+      else
+        @cookies = Config::Cookies.new(self, options)
       end
     end
 
