--- conflicted
+++ resolved
@@ -25,15 +25,12 @@
       # @api private
       def initialize(type, app_name, name, env, cli)
         @cli      = cli
-<<<<<<< HEAD
         @env      = env
         @name     = name
-=======
         @options  = env.to_options.merge(cli.options)
 
         sanitize_input(app_name, name)
         @type     = type
->>>>>>> ef351d32
 
         @source   = Pathname.new(::File.dirname(__FILE__) + "/../generators/#{ @type }/").realpath
         @target   = Pathname.pwd.realpath
