require 'lotus/commands/generate/abstract'
require 'lotus/generators/generator'
require 'lotus/utils/string'

module Lotus
  module Commands
    class Generate
      class Model < Abstract

        attr_reader :model_name

        def initialize(options, model_name)
          super(options)
          @model_name = Utils::String.new(model_name).classify
          @generator = Lotus::Generators::Generator.new(template_source_path, base_path)

          assert_model_name!
          assert_model_has_valid_name!
        end

        def start
          @generator.add_mapping('entity.rb.tt', entity_path)
          @generator.add_mapping('repository.rb.tt', repository_path)
          @generator.add_mapping("entity_spec.#{ test_framework.framework }.tt", entity_spec_path,)
          @generator.add_mapping("repository_spec.#{ test_framework.framework }.tt", repository_spec_path)

          @generator.process_templates(model_name: model_name)
        end


        private

        # @since x.x.x
        # @api private
        def assert_model_name!
          if model_name.nil? || model_name.strip.empty?
            raise ArgumentError.new('Model name nil or empty.')
          end
        end

<<<<<<< HEAD
        # @since x.x.x
        # @api private
=======
        # Raises argument error if the model name begins with a number
        # @since x.x.x
        # @api private
        def assert_model_has_valid_name!
          unless model_name.match(/^[a-z]/i)
            raise ArgumentError.new("Invalid model name. The model name shouldn't begin with a number.")
          end
        end

>>>>>>> 2bee8b9c
        def model_root
          Pathname.new('lib').join(::File.basename(Dir.getwd))
        end

        # @since x.x.x
        # @api private
        def entity_path
          model_root.join('entities', "#{ model_name_underscored }.rb").to_s
        end

        # @since x.x.x
        # @api private
        def repository_path
          model_root.join('repositories', "#{ model_name_underscored }_repository.rb").to_s
        end

        # @since x.x.x
        # @api private
        def entity_spec_path
          base_path.join('spec', ::File.basename(Dir.getwd), 'entities', "#{ model_name_underscored }_spec.rb")
        end

        # @since x.x.x
        # @api private
        def repository_spec_path
          base_path.join('spec', ::File.basename(Dir.getwd), 'repositories',
            "#{ model_name_underscored }_repository_spec.rb")
        end

        # @since x.x.x
        # @api private
        def model_name_underscored
          Utils::String.new(model_name).underscore
        end
      end
    end
  end
end<|MERGE_RESOLUTION|>--- conflicted
+++ resolved
@@ -38,11 +38,8 @@
           end
         end
 
-<<<<<<< HEAD
-        # @since x.x.x
-        # @api private
-=======
         # Raises argument error if the model name begins with a number
+        #
         # @since x.x.x
         # @api private
         def assert_model_has_valid_name!
@@ -51,7 +48,6 @@
           end
         end
 
->>>>>>> 2bee8b9c
         def model_root
           Pathname.new('lib').join(::File.basename(Dir.getwd))
         end
