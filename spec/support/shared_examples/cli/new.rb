--- conflicted
+++ resolved
@@ -5,13 +5,8 @@
 RSpec.shared_examples "a new project" do
   let(:project) { Hanami::Utils::String.new(input).underscore.to_s }
 
-<<<<<<< HEAD
-  it "generates vanilla project" do
-    run_command "hanami new #{input}"
-=======
   it 'generates vanilla project' do
     run_cmd "hanami new #{input}"
->>>>>>> 7bae3d8a
 
     [
       "create  lib/#{project}.rb",
@@ -90,13 +85,6 @@
       #
       # .gitignore
       #
-<<<<<<< HEAD
-      expect(".gitignore").to have_file_content <<~END
-        /db/*.sqlite
-        /public/assets*
-        /tmp
-      END
-=======
       expect(".gitignore").to have_file_content <<-END
 /db/*.sqlite
 /public/assets*
@@ -104,7 +92,6 @@
 .env.local
 .env.*.local
 END
->>>>>>> 7bae3d8a
     end
   end
 end