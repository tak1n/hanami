# frozen_string_literal: true

RSpec.describe "hanami destroy", type: :integration do
  describe "action" do
    it "destroys action" do
      with_project do
        generate "action web books#index"
        output = [
          "subtract  apps/web/config/routes.rb",
          "remove  spec/web/views/books/index_spec.rb",
          "remove  apps/web/templates/books/index.html.erb",
          "remove  apps/web/views/books/index.rb",
          "remove  apps/web/controllers/books/index.rb",
          "remove  spec/web/controllers/books/index_spec.rb"
        ]

        run_cmd "hanami destroy action web books#index", output

        expect("spec/web/controllers/books/index_spec.rb").to_not be_an_existing_file
        expect("apps/web/controllers/books/index.rb").to_not      be_an_existing_file
        expect("apps/web/views/books/index.rb").to_not            be_an_existing_file
        expect("apps/web/templates/books/index.html.erb").to_not  be_an_existing_file
        expect("spec/web/views/books/index_spec.rb").to_not       be_an_existing_file

        expect("apps/web/config/routes.rb").to_not have_file_content(%r{get '/books', to: 'books#index'})
      end
    end

    it "destroys namespaced action" do
      with_project do
        generate "action web api/books#index"
        output = [
          "subtract  apps/web/config/routes.rb",
          "remove  spec/web/views/api/books/index_spec.rb",
          "remove  apps/web/templates/api/books/index.html.erb",
          "remove  apps/web/views/api/books/index.rb",
          "remove  apps/web/controllers/api/books/index.rb",
          "remove  spec/web/controllers/api/books/index_spec.rb"
        ]

        run_cmd "hanami destroy action web api/books#index", output

        expect("spec/web/controllers/api/books/index_spec.rb").to_not be_an_existing_file
        expect("apps/web/controllers/api/books/index.rb").to_not      be_an_existing_file
        expect("apps/web/views/api/books/index.rb").to_not            be_an_existing_file
        expect("apps/web/templates/api/books/index.html.erb").to_not  be_an_existing_file
        expect("spec/web/views/api/books/index_spec.rb").to_not       be_an_existing_file

        expect("apps/web/config/routes.rb").to_not have_file_content(%r{get '/api/books', to: 'api/books#index'})
      end
    end

    it "destroys action without view" do
      with_project do
        generate "action web home#ping --skip-view --url=/ping"
        output = [
          "subtract  apps/web/config/routes.rb",
          "remove  apps/web/controllers/home/ping.rb",
          "remove  spec/web/controllers/home/ping_spec.rb"
        ]

        run_cmd "hanami destroy action web home#ping", output

        expect("spec/web/controllers/home/ping_spec.rb").to_not be_an_existing_file
        expect("apps/web/controllers/home/ping.rb").to_not      be_an_existing_file
        expect("apps/web/views/home/ping.rb").to_not            be_an_existing_file
        expect("apps/web/templates/home/ping.html.erb").to_not  be_an_existing_file
        expect("spec/web/views/home/ping_spec.rb").to_not       be_an_existing_file

        expect("apps/web/config/routes.rb").to_not have_file_content(%r{get '/ping', to: 'home#ping'})
      end
    end

    it "fails with missing arguments" do
      with_project do
        output = <<~OUT
          ERROR: "hanami destroy action" was called with no arguments
          Usage: "hanami destroy action APP ACTION"
        OUT

        run_cmd "hanami destroy action", output, exit_status: 1
      end
    end

    it "fails with missing app" do
      with_project("bookshelf_generate_action_without_app") do
        output = <<~OUT
          ERROR: "hanami destroy action" was called with arguments ["home#index"]
          Usage: "hanami destroy action APP ACTION"
        OUT

        run_cmd "hanami destroy action home#index", output, exit_status: 1
      end
    end

    it "fails with unknown app" do
      with_project("bookshelf_generate_action_with_unknown_app") do
        output = "`foo' is not a valid APP. Please specify one of: `web'"

        run_cmd "hanami destroy action foo home#index", output, exit_status: 1
      end
    end

    it "fails with unknown action" do
      with_project("bookshelf_generate_action_with_unknown_action") do
        output = <<~OUT
          cannot find `home#index' in `web' application.
          please run `hanami routes' to know the existing actions.
        OUT

        run_cmd "hanami destroy action web home#index", output, exit_status: 1
      end
    end

    it "prints help message" do
      with_project do
        output = <<~OUT
          Command:
            hanami destroy action

          Usage:
            hanami destroy action APP ACTION

          Description:
            Destroy an action from app

          Arguments:
            APP                 	# REQUIRED The application name (eg. `web`)
            ACTION              	# REQUIRED The action name (eg. `home#index`)

          Options:
            --help, -h                      	# Print this help

          Examples:
            hanami destroy action web home#index    # Basic usage
            hanami destroy action admin users#index # Destroy from `admin` app
        OUT

<<<<<<< HEAD
        run_command "hanami destroy action --help", output
=======
        run_cmd 'hanami destroy action --help', output
>>>>>>> 7bae3d8a
      end
    end
  end # action
end<|MERGE_RESOLUTION|>--- conflicted
+++ resolved
@@ -136,11 +136,7 @@
             hanami destroy action admin users#index # Destroy from `admin` app
         OUT
 
-<<<<<<< HEAD
-        run_command "hanami destroy action --help", output
-=======
         run_cmd 'hanami destroy action --help', output
->>>>>>> 7bae3d8a
       end
     end
   end # action
