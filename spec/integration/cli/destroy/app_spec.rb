--- conflicted
+++ resolved
@@ -92,32 +92,24 @@
     it "prints help message" do
       with_project do
         output = <<~OUT
-          Command:
-            hanami destroy app
+Command:
+  hanami destroy app
 
-          Usage:
-            hanami destroy app APP
+Usage:
+  hanami destroy app APP
 
-          Description:
-            Destroy an app
+Description:
+  Destroy an app
 
-<<<<<<< HEAD
 Arguments:
   APP                               # REQUIRED The application name (eg. `web`)
 
 Options:
   --help, -h                        # Print this help
-=======
-          Arguments:
-            APP                 	# REQUIRED The application name (eg. `web`)
 
-          Options:
-            --help, -h                      	# Print this help
->>>>>>> 186cc7e4
-
-          Examples:
-            hanami destroy app admin # Destroy `admin` app
-        OUT
+Examples:
+  hanami destroy app admin # Destroy `admin` app
+OUT
 
         run_cmd 'hanami destroy app --help', output
       end
