# frozen_string_literal: true

RSpec.describe "hanami db", type: :integration do
  describe "drop" do
    it "drops database" do
      project = "bookshelf_db_drop"

      with_project(project) do
        db = Pathname.new("db").join("#{project}_development.sqlite").to_s

        hanami "db create"
        expect(db).to be_an_existing_file

        hanami "db drop"
        expect(db).to_not be_an_existing_file
      end
    end

    it "doesn't drop in production" do
      project = "bookshelf_db_drop_production"

      with_project(project) do
        RSpec::Support::Env["HANAMI_ENV"] = "production"
        db = Pathname.new("db").join("#{project}.sqlite").to_s
        FileUtils.touch(db) # simulate existing database

        hanami "db drop"

        expect(exitstatus).to eq(1)
        expect(db).to be_an_existing_file
      end
    end

    it "prints help message" do
      with_project do
        output = <<~OUT
          Command:
            hanami db drop

          Usage:
            hanami db drop

          Description:
            Drop the database (only for development/test)

          Options:
            --help, -h                      	# Print this help
        OUT

<<<<<<< HEAD
        run_command "hanami db drop --help", output
=======
        run_cmd 'hanami db drop --help', output
>>>>>>> 7bae3d8a
      end
    end
  end
end<|MERGE_RESOLUTION|>--- conflicted
+++ resolved
@@ -47,11 +47,7 @@
             --help, -h                      	# Print this help
         OUT
 
-<<<<<<< HEAD
-        run_command "hanami db drop --help", output
-=======
         run_cmd 'hanami db drop --help', output
->>>>>>> 7bae3d8a
       end
     end
   end
