# frozen_string_literal: true

RSpec.describe "hanami db", type: :integration do
  describe "version" do
    it "prints database version" do
      with_project do
        versions = generate_migrations

        hanami "db create"
        hanami "db migrate"
        hanami "db version"

        expect(out).to     include(versions.last.to_s)
        expect(out).to_not include("SELECT * FROM")
      end
    end

    it "prints help message" do
      with_project do
        output = <<~OUT
          Command:
            hanami db version

          Usage:
            hanami db version

          Description:
            Print the current migrated version

          Options:
            --help, -h                      	# Print this help
        OUT

<<<<<<< HEAD
        run_command "hanami db version --help", output
=======
        run_cmd 'hanami db version --help', output
>>>>>>> 7bae3d8a
      end
    end
  end
end<|MERGE_RESOLUTION|>--- conflicted
+++ resolved
@@ -31,11 +31,7 @@
             --help, -h                      	# Print this help
         OUT
 
-<<<<<<< HEAD
-        run_command "hanami db version --help", output
-=======
         run_cmd 'hanami db version --help', output
->>>>>>> 7bae3d8a
       end
     end
   end
