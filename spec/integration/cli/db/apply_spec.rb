--- conflicted
+++ resolved
@@ -54,24 +54,18 @@
     it "prints help message" do
       with_project do
         output = <<~OUT
-          Command:
-            hanami db apply
+Command:
+  hanami db apply
 
-          Usage:
-            hanami db apply
+Usage:
+  hanami db apply
 
-          Description:
-            Migrate, dump the SQL schema, and delete the migrations (experimental)
+Description:
+  Migrate, dump the SQL schema, and delete the migrations (experimental)
 
-<<<<<<< HEAD
 Options:
   --help, -h                        # Print this help
 OUT
-=======
-          Options:
-            --help, -h                      	# Print this help
-        OUT
->>>>>>> 186cc7e4
 
         run_cmd "hanami db apply --help", output
       end
