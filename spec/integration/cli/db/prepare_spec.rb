# frozen_string_literal: true

RSpec.describe "hanami db", type: :integration do
  describe "prepare" do
    it "prepares database" do
      with_project do
        versions = generate_migrations

        hanami "db prepare"
        hanami "db version"

        expect(out).to include(versions.last.to_s)
      end
    end

    it "prints help message" do
      with_project do
        output = <<~OUT
          Command:
            hanami db prepare

          Usage:
            hanami db prepare

          Description:
            Drop, create, and migrate the database (only for development/test)

<<<<<<< HEAD
Options:
  --help, -h                        # Print this help
OUT
=======
          Options:
            --help, -h                      	# Print this help
        OUT
>>>>>>> 186cc7e4

        run_cmd 'hanami db prepare --help', output
      end
    end
  end
end<|MERGE_RESOLUTION|>--- conflicted
+++ resolved
@@ -16,24 +16,18 @@
     it "prints help message" do
       with_project do
         output = <<~OUT
-          Command:
-            hanami db prepare
+Command:
+  hanami db prepare
 
-          Usage:
-            hanami db prepare
+Usage:
+  hanami db prepare
 
-          Description:
-            Drop, create, and migrate the database (only for development/test)
+Description:
+  Drop, create, and migrate the database (only for development/test)
 
-<<<<<<< HEAD
 Options:
   --help, -h                        # Print this help
 OUT
-=======
-          Options:
-            --help, -h                      	# Print this help
-        OUT
->>>>>>> 186cc7e4
 
         run_cmd 'hanami db prepare --help', output
       end
