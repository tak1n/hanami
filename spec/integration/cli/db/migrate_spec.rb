# frozen_string_literal: true

RSpec.describe "hanami db", type: :integration do
  describe "migrate" do
    it "migrates database" do
      project = "bookshelf_db_migrate"

      with_project(project) do
        generate_migrations

        hanami "db create"
        hanami "db migrate"

        db = Pathname.new("db").join("#{project}_development.sqlite")

        users = `sqlite3 #{db} ".schema users"`
        expect(users).to include("CREATE TABLE `users` (`id` integer NOT NULL PRIMARY KEY AUTOINCREMENT, `name` varchar(255), `age` integer);")

        version = `sqlite3 #{db} "SELECT filename FROM schema_migrations ORDER BY filename DESC LIMIT 1"`
        expect(version).to include("add_age_to_users")
      end
    end

    it "migrates database up to a version" do
      project = "bookshelf_db_migrate_up_to_version"

      with_project(project) do
        versions = generate_migrations

        hanami "db create"
        hanami "db migrate #{versions.first}"

        db = Pathname.new("db").join("#{project}_development.sqlite")

        users = `sqlite3 #{db} ".schema users"`
        expect(users).to include("CREATE TABLE `users` (`id` integer NOT NULL PRIMARY KEY AUTOINCREMENT, `name` varchar(255));")

        version = `sqlite3 #{db} "SELECT filename FROM schema_migrations ORDER BY filename DESC LIMIT 1"`
        expect(version).to include("create_users")
      end
    end

    it "migrates database down to a version" do
      project = "bookshelf_db_migrate_down_to_version"

      with_project(project) do
        versions = generate_migrations

        hanami "db create"
        hanami "db migrate" # up to latest version
        hanami "db migrate #{versions.first}"

        db = Pathname.new("db").join("#{project}_development.sqlite")

        users = `sqlite3 #{db} ".schema users"`
        expect(users).to include("CREATE TABLE `users`(`id` integer DEFAULT (NULL) NOT NULL PRIMARY KEY AUTOINCREMENT, `name` varchar(255) DEFAULT (NULL) NULL);")

        version = `sqlite3 #{db} "SELECT filename FROM schema_migrations ORDER BY filename DESC LIMIT 1"`
        expect(version).to include("create_users")
      end
    end

    it "migrates database down to 0" do
      project = "bookshelf_db_migrate_down_to_zero"

      with_project(project) do
        generate_migrations

        hanami "db create"
        hanami "db migrate" # up to latest version
        hanami "db migrate 0"

        db = Pathname.new("db").join("#{project}_development.sqlite")

        users = `sqlite3 #{db} ".schema users"`
        expect(users).to eq("")

        version = `sqlite3 #{db} "SELECT filename FROM schema_migrations ORDER BY filename DESC LIMIT 1"`
        expect(version).to eq("")
      end
    end

<<<<<<< HEAD
    it 'prints help message' do
      with_project do
        banner = <<-OUT
Command:
  hanami db drop

Usage:
  hanami db drop

Description:
  Drop the database (only for development/test)

Options:
  --help, -h                        # Print this help
OUT
=======
    xit "prints help message" do
      with_project do
        banner = <<~OUT
          Command:
            hanami db migrate

          Usage:
            hanami db migrate [VERSION]

          Description:
            Migrate the database

          Arguments:
            VERSION             	# The target version of the migration (see `hanami db version`)

          Options:
            --help, -h                      	# Print this help

          Examples:
            hanami db migrate                # Migrate to the last version
        OUT
>>>>>>> 186cc7e4

        output = [
          banner,
          # %r{  hanami db migrate [\d]{14} # Migrate to a specific version}
        ]

        run_cmd 'hanami db drop --help', output
      end
    end
  end
end<|MERGE_RESOLUTION|>--- conflicted
+++ resolved
@@ -80,10 +80,9 @@
       end
     end
 
-<<<<<<< HEAD
-    it 'prints help message' do
+    it "prints help message" do
       with_project do
-        banner = <<-OUT
+        banner = <<~OUT
 Command:
   hanami db drop
 
@@ -96,29 +95,6 @@
 Options:
   --help, -h                        # Print this help
 OUT
-=======
-    xit "prints help message" do
-      with_project do
-        banner = <<~OUT
-          Command:
-            hanami db migrate
-
-          Usage:
-            hanami db migrate [VERSION]
-
-          Description:
-            Migrate the database
-
-          Arguments:
-            VERSION             	# The target version of the migration (see `hanami db version`)
-
-          Options:
-            --help, -h                      	# Print this help
-
-          Examples:
-            hanami db migrate                # Migrate to the last version
-        OUT
->>>>>>> 186cc7e4
 
         output = [
           banner,
