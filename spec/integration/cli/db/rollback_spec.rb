--- conflicted
+++ resolved
@@ -84,19 +84,12 @@
           Options:
             --help, -h                      	# Print this help
 
-<<<<<<< HEAD
-          Examples:
-            hanami db rollback   # Rollbacks latest migration
-            hanami db rollback 2 # Rollbacks last two migrations
-        OUT
-        run_command "hanami db rollback --help", output
-=======
 Examples:
   hanami db rollback   # Rollbacks latest migration
   hanami db rollback 2 # Rollbacks last two migrations
 OUT
+
         run_cmd 'hanami db rollback --help', output
->>>>>>> 7bae3d8a
       end
     end
   end
