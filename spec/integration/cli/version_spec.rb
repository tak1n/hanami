--- conflicted
+++ resolved
@@ -4,41 +4,25 @@
   context "within a project" do
     it "prints current version" do
       with_project do
-<<<<<<< HEAD
-        run_command "hanami version", "v#{Hanami::VERSION}"
-=======
         run_cmd 'hanami version', "v#{Hanami::VERSION}"
->>>>>>> 7bae3d8a
       end
     end
 
     it "prints current version with v alias" do
       with_project do
-<<<<<<< HEAD
-        run_command "hanami v", "v#{Hanami::VERSION}"
-=======
         run_cmd 'hanami v', "v#{Hanami::VERSION}"
->>>>>>> 7bae3d8a
       end
     end
 
     it "prints current version with -v alias" do
       with_project do
-<<<<<<< HEAD
-        run_command "hanami -v", "v#{Hanami::VERSION}"
-=======
         run_cmd 'hanami -v', "v#{Hanami::VERSION}"
->>>>>>> 7bae3d8a
       end
     end
 
     it "prints current version with --version alias" do
       with_project do
-<<<<<<< HEAD
-        run_command "hanami --version", "v#{Hanami::VERSION}"
-=======
         run_cmd 'hanami --version', "v#{Hanami::VERSION}"
->>>>>>> 7bae3d8a
       end
     end
 
@@ -58,32 +42,12 @@
             --help, -h                      	# Print this help
         OUT
 
-<<<<<<< HEAD
-        run_command "hanami version --help", output
-=======
         run_cmd 'hanami version --help', output
->>>>>>> 7bae3d8a
       end
     end
   end
 
   context "outside of a project" do
-<<<<<<< HEAD
-    it "prints current version" do
-      run_command "hanami version", "v#{Hanami::VERSION}"
-    end
-
-    it "prints current version with v alias" do
-      run_command "hanami v", "v#{Hanami::VERSION}"
-    end
-
-    it "prints current version with -v alias" do
-      run_command "hanami -v", "v#{Hanami::VERSION}"
-    end
-
-    it "prints current version with --version alias" do
-      run_command "hanami --version", "v#{Hanami::VERSION}"
-=======
     it 'prints current version' do
       run_cmd 'hanami version', "v#{Hanami::VERSION}"
     end
@@ -98,7 +62,6 @@
 
     it 'prints current version with --version alias' do
       run_cmd 'hanami --version', "v#{Hanami::VERSION}"
->>>>>>> 7bae3d8a
     end
 
     it "prints help message" do
@@ -116,11 +79,7 @@
           --help, -h                      	# Print this help
       OUT
 
-<<<<<<< HEAD
-      run_command "hanami version --help", output
-=======
       run_cmd 'hanami version --help', output
->>>>>>> 7bae3d8a
     end
   end
 end