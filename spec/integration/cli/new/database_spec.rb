# frozen_string_literal: true

RSpec.describe "hanami new", type: :integration do
  describe "--database" do
    context "postgres" do
      it "generates project" do
        project = "bookshelf_postgresql"
        output  = [
          "create  db/migrations/.gitkeep",
          "create  db/schema.sql"
        ]

        run_cmd "hanami new #{project} --database=postgres", output

        within_project_directory(project) do
          #
          # .env.development
          #
          development_url = Platform.match do
            engine(:ruby)  { "postgresql://localhost/#{project}_development" }
            engine(:jruby) { "jdbc:postgresql://localhost/#{project}_development" }
          end

          expect(".env.development").to have_file_content(%r{DATABASE_URL="#{development_url}"})

          #
          # .env.test
          #
          test_url = Platform.match do
            engine(:ruby)  { "postgresql://localhost/#{project}_test" }
            engine(:jruby) { "jdbc:postgresql://localhost/#{project}_test" }
          end

          expect(".env.test").to have_file_content(%r{DATABASE_URL="#{test_url}"})

          #
          # Gemfile
          #
          gem_name = Platform.match do
            engine(:ruby)  { "pg" }
            engine(:jruby) { "jdbc-postgres" }
          end

          expect("Gemfile").to have_file_content(%r{gem '#{gem_name}'})

          #
          # config/environment.rb
          #
          expect("config/environment.rb").to have_file_content(%r{  adapter :sql, ENV.fetch\('DATABASE_URL'\)})
          expect("config/environment.rb").to have_file_content(%r{  migrations 'db/migrations'})
          expect("config/environment.rb").to have_file_content(%r{  schema     'db/schema.sql'})

          #
          # db/migrations/.gitkeep
          #
          expect("db/migrations/.gitkeep").to be_an_existing_file

          #
          # db/schema.sql
          #
          expect("db/schema.sql").to be_an_existing_file

          #
          # .gitignore
          #
<<<<<<< HEAD
          expect(".gitignore").to have_file_content <<~END
            /public/assets*
            /tmp
=======
          expect(".gitignore").to have_file_content <<-END
/public/assets*
/tmp
.env.local
.env.*.local
>>>>>>> 7bae3d8a
          END
        end
      end
    end # postgres

    describe "sqlite" do
      it "generates project" do
        project = "bookshelf_sqlite"
        output  = [
          "create  db/migrations/.gitkeep",
          "create  db/schema.sql"
        ]

        run_cmd "hanami new #{project} --database=sqlite", output

        within_project_directory(project) do
          #
          # .env.development
          #
          development_url = Platform.match do
            engine(:ruby)  { "sqlite://db/#{project}_development.sqlite" }
            engine(:jruby) { "jdbc:sqlite://db/#{project}_development.sqlite" }
          end

          expect(".env.development").to have_file_content(%r{DATABASE_URL="#{development_url}"})

          #
          # .env.test
          #
          test_url = Platform.match do
            engine(:ruby)  { "sqlite://db/#{project}_test.sqlite" }
            engine(:jruby) { "jdbc:sqlite://db/#{project}_test.sqlite" }
          end

          expect(".env.test").to have_file_content(%r{DATABASE_URL="#{test_url}"})

          #
          # Gemfile
          #
          gem_name = Platform.match do
            engine(:ruby)  { "sqlite3" }
            engine(:jruby) { "jdbc-sqlite3" }
          end

          expect("Gemfile").to have_file_content(%r{gem '#{gem_name}'})

          #
          # config/environment.rb
          #
          expect("config/environment.rb").to have_file_content(%r{  adapter :sql, ENV.fetch\('DATABASE_URL'\)})
          expect("config/environment.rb").to have_file_content(%r{  migrations 'db/migrations'})
          expect("config/environment.rb").to have_file_content(%r{  schema     'db/schema.sql'})

          #
          # db/migrations/.gitkeep
          #
          expect("db/migrations/.gitkeep").to be_an_existing_file

          #
          # db/schema.sql
          #
          expect("db/schema.sql").to be_an_existing_file

          #
          # .gitignore
          #
<<<<<<< HEAD
          expect(".gitignore").to have_file_content <<~END
            /db/*.sqlite
            /public/assets*
            /tmp
=======
          expect(".gitignore").to have_file_content <<-END
/db/*.sqlite
/public/assets*
/tmp
.env.local
.env.*.local
>>>>>>> 7bae3d8a
          END
        end
      end
    end # sqlite

    context "mysql" do
      it "generates project" do
        project = "bookshelf_mysql"
        output  = [
          "create  db/migrations/.gitkeep",
          "create  db/schema.sql"
        ]

        run_cmd "hanami new #{project} --database=mysql", output

        within_project_directory(project) do
          #
          # .env.development
          #
          development_url = Platform.match do
            engine(:ruby)  { "mysql2://localhost/#{project}_development" }
            engine(:jruby) { "jdbc:mysql://localhost/#{project}_development" }
          end

          expect(".env.development").to have_file_content(%r{DATABASE_URL="#{development_url}"})

          #
          # .env.test
          #
          test_url = Platform.match do
            engine(:ruby)  { "mysql2://localhost/#{project}_test" }
            engine(:jruby) { "jdbc:mysql://localhost/#{project}_test" }
          end

          expect(".env.test").to have_file_content(%r{DATABASE_URL="#{test_url}"})

          #
          # Gemfile
          #
          gem_name = Platform.match do
            engine(:ruby)  { "mysql2" }
            engine(:jruby) { "jdbc-mysql" }
          end

          expect("Gemfile").to have_file_content(%r{gem '#{gem_name}'})

          #
          # config/environment.rb
          #
          expect("config/environment.rb").to have_file_content(%r{  adapter :sql, ENV.fetch\('DATABASE_URL'\)})
          expect("config/environment.rb").to have_file_content(%r{  migrations 'db/migrations'})
          expect("config/environment.rb").to have_file_content(%r{  schema     'db/schema.sql'})

          #
          # db/migrations/.gitkeep
          #
          expect("db/migrations/.gitkeep").to be_an_existing_file

          #
          # db/schema.sql
          #
          expect("db/schema.sql").to be_an_existing_file

          #
          # .gitignore
          #
<<<<<<< HEAD
          expect(".gitignore").to have_file_content <<~END
            /public/assets*
            /tmp
=======
          expect(".gitignore").to have_file_content <<-END
/public/assets*
/tmp
.env.local
.env.*.local
>>>>>>> 7bae3d8a
          END
        end
      end
    end # mysql

    context "missing" do
      it "returns error" do
        output = "`' is not a valid database engine"

        run_cmd "hanami new bookshelf --database=", output, exit_status: 1
      end
    end # missing

    context "unknown" do
      it "returns error" do
        output = "`foo' is not a valid database engine"

        run_cmd "hanami new bookshelf --database=foo", output, exit_status: 1
      end
    end # unknown
  end # database
end<|MERGE_RESOLUTION|>--- conflicted
+++ resolved
@@ -63,17 +63,11 @@
           #
           # .gitignore
           #
-<<<<<<< HEAD
-          expect(".gitignore").to have_file_content <<~END
-            /public/assets*
-            /tmp
-=======
           expect(".gitignore").to have_file_content <<-END
 /public/assets*
 /tmp
 .env.local
 .env.*.local
->>>>>>> 7bae3d8a
           END
         end
       end
@@ -140,19 +134,12 @@
           #
           # .gitignore
           #
-<<<<<<< HEAD
-          expect(".gitignore").to have_file_content <<~END
-            /db/*.sqlite
-            /public/assets*
-            /tmp
-=======
           expect(".gitignore").to have_file_content <<-END
 /db/*.sqlite
 /public/assets*
 /tmp
 .env.local
 .env.*.local
->>>>>>> 7bae3d8a
           END
         end
       end
@@ -219,17 +206,11 @@
           #
           # .gitignore
           #
-<<<<<<< HEAD
-          expect(".gitignore").to have_file_content <<~END
-            /public/assets*
-            /tmp
-=======
           expect(".gitignore").to have_file_content <<-END
 /public/assets*
 /tmp
 .env.local
 .env.*.local
->>>>>>> 7bae3d8a
           END
         end
       end
