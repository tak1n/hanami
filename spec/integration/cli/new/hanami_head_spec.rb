# frozen_string_literal: true

RSpec.describe "hanami new", type: :integration do
  describe "--hanami-head" do
    it "generates project" do
      project = "bookshelf_hanami_head"

      run_cmd "hanami new #{project} --hanami-head"

      within_project_directory(project) do
        #
        # Gemfile
        #
<<<<<<< HEAD
        expect("Gemfile").to have_file_content(%r{gem 'hanami-utils',       require: false, git: 'https://github.com/hanami/utils.git',       branch: 'develop'})
        expect("Gemfile").to have_file_content(%r{gem 'hanami-validations', require: false, git: 'https://github.com/hanami/validations.git', branch: 'develop'})
        expect("Gemfile").to have_file_content(%r{gem 'hanami-router',      require: false, git: 'https://github.com/hanami/router.git',      branch: 'develop'})
        expect("Gemfile").to have_file_content(%r{gem 'hanami-controller',  require: false, git: 'https://github.com/hanami/controller.git',  branch: 'develop'})
        expect("Gemfile").to have_file_content(%r{gem 'hanami-view',        require: false, git: 'https://github.com/hanami/view.git',        branch: 'develop'})
        expect("Gemfile").to have_file_content(%r{gem 'hanami-helpers',     require: false, git: 'https://github.com/hanami/helpers.git',     branch: 'develop'})
        expect("Gemfile").to have_file_content(%r{gem 'hanami-mailer',      require: false, git: 'https://github.com/hanami/mailer.git',      branch: 'develop'})
        expect("Gemfile").to have_file_content(%r{gem 'hanami-cli',         require: false, git: 'https://github.com/hanami/cli.git',         branch: 'develop'})
        expect("Gemfile").to have_file_content(%r{gem 'hanami-assets',      require: false, git: 'https://github.com/hanami/assets.git',      branch: 'develop'})
        expect("Gemfile").to have_file_content(%r{gem 'hanami-model',       require: false, git: 'https://github.com/hanami/model.git',       branch: 'develop'})
        expect("Gemfile").to have_file_content(%r{gem 'hanami',                             git: 'https://github.com/hanami/hanami.git',      branch: 'develop'})
=======
        expect('Gemfile').to have_file_content(%r{gem 'hanami-utils',       require: false, git: 'https://github.com/hanami/utils.git',       branch: 'develop'})
        expect('Gemfile').to have_file_content(%r{gem 'hanami-validations', require: false, git: 'https://github.com/hanami/validations.git', branch: 'develop'})
        expect('Gemfile').to have_file_content(%r{gem 'hanami-router',      require: false, git: 'https://github.com/hanami/router.git',      branch: 'develop'})
        expect('Gemfile').to have_file_content(%r{gem 'hanami-controller',  require: false, git: 'https://github.com/hanami/controller.git',  branch: 'develop'})
        expect('Gemfile').to have_file_content(%r{gem 'hanami-view',        require: false, git: 'https://github.com/hanami/view.git',        branch: 'develop'})
        expect('Gemfile').to have_file_content(%r{gem 'hanami-helpers',     require: false, git: 'https://github.com/hanami/helpers.git',     branch: 'develop'})
        expect('Gemfile').to have_file_content(%r{gem 'hanami-mailer',      require: false, git: 'https://github.com/hanami/mailer.git',      branch: 'develop'})
        expect('Gemfile').to have_file_content(%r{gem 'hanami-assets',      require: false, git: 'https://github.com/hanami/assets.git',      branch: 'develop'})
        expect('Gemfile').to have_file_content(%r{gem 'hanami-model',       require: false, git: 'https://github.com/hanami/model.git',       branch: 'develop'})
        expect('Gemfile').to have_file_content(%r{gem 'hanami',                             git: 'https://github.com/hanami/hanami.git',      branch: 'develop'})
>>>>>>> 7bae3d8a
      end
    end
  end # hanami-head
end<|MERGE_RESOLUTION|>--- conflicted
+++ resolved
@@ -11,19 +11,6 @@
         #
         # Gemfile
         #
-<<<<<<< HEAD
-        expect("Gemfile").to have_file_content(%r{gem 'hanami-utils',       require: false, git: 'https://github.com/hanami/utils.git',       branch: 'develop'})
-        expect("Gemfile").to have_file_content(%r{gem 'hanami-validations', require: false, git: 'https://github.com/hanami/validations.git', branch: 'develop'})
-        expect("Gemfile").to have_file_content(%r{gem 'hanami-router',      require: false, git: 'https://github.com/hanami/router.git',      branch: 'develop'})
-        expect("Gemfile").to have_file_content(%r{gem 'hanami-controller',  require: false, git: 'https://github.com/hanami/controller.git',  branch: 'develop'})
-        expect("Gemfile").to have_file_content(%r{gem 'hanami-view',        require: false, git: 'https://github.com/hanami/view.git',        branch: 'develop'})
-        expect("Gemfile").to have_file_content(%r{gem 'hanami-helpers',     require: false, git: 'https://github.com/hanami/helpers.git',     branch: 'develop'})
-        expect("Gemfile").to have_file_content(%r{gem 'hanami-mailer',      require: false, git: 'https://github.com/hanami/mailer.git',      branch: 'develop'})
-        expect("Gemfile").to have_file_content(%r{gem 'hanami-cli',         require: false, git: 'https://github.com/hanami/cli.git',         branch: 'develop'})
-        expect("Gemfile").to have_file_content(%r{gem 'hanami-assets',      require: false, git: 'https://github.com/hanami/assets.git',      branch: 'develop'})
-        expect("Gemfile").to have_file_content(%r{gem 'hanami-model',       require: false, git: 'https://github.com/hanami/model.git',       branch: 'develop'})
-        expect("Gemfile").to have_file_content(%r{gem 'hanami',                             git: 'https://github.com/hanami/hanami.git',      branch: 'develop'})
-=======
         expect('Gemfile').to have_file_content(%r{gem 'hanami-utils',       require: false, git: 'https://github.com/hanami/utils.git',       branch: 'develop'})
         expect('Gemfile').to have_file_content(%r{gem 'hanami-validations', require: false, git: 'https://github.com/hanami/validations.git', branch: 'develop'})
         expect('Gemfile').to have_file_content(%r{gem 'hanami-router',      require: false, git: 'https://github.com/hanami/router.git',      branch: 'develop'})
@@ -34,7 +21,6 @@
         expect('Gemfile').to have_file_content(%r{gem 'hanami-assets',      require: false, git: 'https://github.com/hanami/assets.git',      branch: 'develop'})
         expect('Gemfile').to have_file_content(%r{gem 'hanami-model',       require: false, git: 'https://github.com/hanami/model.git',       branch: 'develop'})
         expect('Gemfile').to have_file_content(%r{gem 'hanami',                             git: 'https://github.com/hanami/hanami.git',      branch: 'develop'})
->>>>>>> 7bae3d8a
       end
     end
   end # hanami-head
