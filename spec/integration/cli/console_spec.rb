--- conflicted
+++ resolved
@@ -78,29 +78,23 @@
   it "prints help message" do
     with_project do
       output = <<~OUT
-        Command:
-          hanami console
+Command:
+  hanami console
 
-        Usage:
-          hanami console
+Usage:
+  hanami console
 
-        Description:
-          Starts Hanami console
+Description:
+  Starts Hanami console
 
-<<<<<<< HEAD
 Options:
   --engine=VALUE                    # Force a specific console engine: (pry/ripl/irb)
   --help, -h                        # Print this help
-=======
-        Options:
-          --engine=VALUE                  	# Force a specific console engine: (pry/ripl/irb)
-          --help, -h                      	# Print this help
->>>>>>> 186cc7e4
 
-        Examples:
-          hanami console              # Uses the bundled engine
-          hanami console --engine=pry # Force to use Pry
-      OUT
+Examples:
+  hanami console              # Uses the bundled engine
+  hanami console --engine=pry # Force to use Pry
+OUT
 
       run_cmd "hanami console --help", output
     end
