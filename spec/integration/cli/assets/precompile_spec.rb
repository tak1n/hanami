# frozen_string_literal: true

require "json"

RSpec.describe "hanami assets", type: :integration do
  describe "precompile" do
    it "precompiles assets" do
<<<<<<< HEAD
      gems = %w[sass coffee-script]
=======
      gems = ['sassc', 'coffee-script']
>>>>>>> 7bae3d8a

      Platform.match do
        os(:linux).engine(:ruby)  { gems.push("therubyracer") }
        os(:linux).engine(:jruby) { gems.push("therubyrhino") }
      end

      with_project("bookshelf_assets_precompile", gems: gems) do
        #
        # Web assets
        #
        write "apps/web/assets/javascripts/application.js.coffee", <<~EOF
          class Application
            constructor: () ->
              @init = true
        EOF
        write "apps/web/assets/stylesheets/_colors.scss", <<~EOF
          $background-color: #f5f5f5;
        EOF

        write "apps/web/assets/stylesheets/application.css.scss", <<~EOF
          @import 'colors';

          body {
            background-color: $background-color;
          }
        EOF
        #
        # Admin assets
        #
        generate "app admin"
        write "apps/admin/assets/javascripts/dashboard.js.coffee", <<~EOF
          class Dashboard
            constructor: (@data) ->
        EOF

        #
        # Precompile
        #
        RSpec::Support::Env["HANAMI_ENV"] = "production"
        hanami "assets precompile"

        # rubocop:disable Lint/ImplicitStringConcatenation

        #
        # Verify manifest
        #
        manifest = retry_exec(Errno::ENOENT) do
          File.read("public/assets.json")
        end

        expect(JSON.parse(manifest)).to be_kind_of(Hash) # assert it's a well-formed JSON

        expect(manifest).to include(%("/assets/admin/dashboard.js":{"target":"/assets/admin/dashboard-39744f9626a70683b6c2d46305798883.js","sri":["sha256-1myPVWoqrq+uAVP2DSkmAown+5dm0x61+E3AjlGOKEc="]}))
        expect(manifest).to include(%("/assets/admin/favicon.ico":{"target":"/assets/admin/favicon-b0979f93c7f7246ac70949a80f7cbdfd.ico","sri":["sha256-PLEDhpDsTBpxl1KtXjzBjg+PUG67zpf05B1z2db4iJU="]}))
        expect(manifest).to include(%("/assets/application.css":{"target":"/assets/application-adb4104884aadde9abfef0bd98ac461e.css","sri":["sha256-S6V565W2In9pWE0uzMASpp58xCg32TN3at3Fv4g9aRA="]}))
        expect(manifest).to include(%("/assets/application.js":{"target":"/assets/application-bb8f10498d83d401db238549409dc4c5.js","sri":["sha256-9m4OTbWigbDPp4oCe1LZz9isqidvW1c3jNL6mXMj2xs="]}))
        expect(manifest).to include(%("/assets/favicon.ico":{"target":"/assets/favicon-b0979f93c7f7246ac70949a80f7cbdfd.ico","sri":["sha256-PLEDhpDsTBpxl1KtXjzBjg+PUG67zpf05B1z2db4iJU="]}))

        #
        # Verify web assets (w/ checksum)
        #
        expect("public/assets/application-adb4104884aadde9abfef0bd98ac461e.css").to have_file_content <<~EOF
          body {background-color: #f5f5f5}
        EOF

        expect("public/assets/application-bb8f10498d83d401db238549409dc4c5.js").to have_file_content \
          """
(function(){var Application;Application=(function(){function Application(){this.init=true;}
return Application;})();}).call(this);
"""

        expect("public/assets/favicon-b0979f93c7f7246ac70949a80f7cbdfd.ico").to be_an_existing_file

        #
        # Verify web assets (w/o checksum)
        #
        expect("public/assets/application.css").to have_file_content <<~EOF
          body {background-color: #f5f5f5}
        EOF

        expect("public/assets/application.js").to have_file_content \
          """
(function(){var Application;Application=(function(){function Application(){this.init=true;}
return Application;})();}).call(this);
"""

        expect("public/assets/favicon.ico").to be_an_existing_file

        #
        # Verify admin assets (w/ checksum)
        #
        expect("public/assets/admin/dashboard-39744f9626a70683b6c2d46305798883.js").to have_file_content \
          """
(function(){var Dashboard;Dashboard=(function(){function Dashboard(data){this.data=data;}
return Dashboard;})();}).call(this);
"""

        expect("public/assets/admin/favicon-b0979f93c7f7246ac70949a80f7cbdfd.ico").to be_an_existing_file

        #
        # Verify admin assets (w/o checksum)
        #
        expect("public/assets/admin/dashboard.js").to have_file_content \
          """
(function(){var Dashboard;Dashboard=(function(){function Dashboard(data){this.data=data;}
return Dashboard;})();}).call(this);
"""

        expect("public/assets/admin/favicon.ico").to be_an_existing_file

        # rubocop:enable Lint/ImplicitStringConcatenation
      end
    end

    it "prints help message" do
      with_project do
        output = <<~OUT
          Command:
            hanami assets precompile

          Usage:
            hanami assets precompile

          Description:
            Precompile assets for deployment

          Options:
            --help, -h                      	# Print this help

          Examples:
            hanami assets precompile                       # Basic usage
            hanami assets precompile HANAMI_ENV=production # Precompile assets for production environment
        OUT

        run_cmd "hanami assets precompile --help", output
      end
    end
  end
end<|MERGE_RESOLUTION|>--- conflicted
+++ resolved
@@ -5,11 +5,7 @@
 RSpec.describe "hanami assets", type: :integration do
   describe "precompile" do
     it "precompiles assets" do
-<<<<<<< HEAD
-      gems = %w[sass coffee-script]
-=======
-      gems = ['sassc', 'coffee-script']
->>>>>>> 7bae3d8a
+      gems = %w[sassc coffee-script]
 
       Platform.match do
         os(:linux).engine(:ruby)  { gems.push("therubyracer") }
