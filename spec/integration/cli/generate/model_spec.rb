# frozen_string_literal: true

require "hanami/utils/string"

RSpec.describe "hanami generate", type: :integration do
  describe "model" do
    context "with model name" do
      it_behaves_like "a new model" do
        let(:input) { "user" }
      end
    end

    context "with underscored name" do
      it_behaves_like "a new model" do
        let(:input) { "discounted_book" }
      end
    end

    context "with dashed name" do
      it_behaves_like "a new model" do
        let(:input) { "user-event" }
      end
    end

    context "with camel case name" do
      it_behaves_like "a new model" do
        let(:input) { "VerifiedUser" }
      end
    end

    context "with missing argument" do
      it "fails" do
        with_project('bookshelf_generate_model_missing_arguments') do
          output = <<-END
ERROR: "hanami generate model" was called with no arguments
Usage: "hanami generate model MODEL"
END

          run_cmd "hanami generate model", output, exit_status: 1
        end
      end
    end

    context "with missing migrations directory" do
      it "will create directory and migration" do
        with_project do
          model_name = "book"
          directory  = Pathname.new("db").join("migrations")
          FileUtils.rm_rf(directory)

          run_cmd "hanami generate model #{model_name}"
          expect(directory).to be_directory

          migration = directory.children.find do |m|
            m.to_s.include?(model_name)
          end

          expect(migration).to_not be(nil)
        end
      end
    end

    context "with skip-migration" do
      it "doesn't create a migration file" do
        model_name = "user"
        table_name = "users"
        project = "bookshelf_generate_model_skip_migration"
        with_project(project) do
          run_cmd "hanami generate model #{model_name} --skip-migration"
          #
          # db/migrations/<timestamp>_create_<models>.rb
          #
          migrations = Pathname.new("db").join("migrations").children
          file       = migrations.find do |child|
            child.to_s.include?("create_#{table_name}")
          end

          expect(file).to be_nil, "Expected to not find a migration matching: create_#{table_name}. Found #{file&.to_s}"
        end
      end

      it "doesn't create a migration file when --relation is used" do
        model_name = "user"
        table_name = "accounts"
        project = "bookshelf_generate_model_skip_migration"
        with_project(project) do
          run_cmd "hanami generate model #{model_name} --skip-migration --relation=#{table_name}"
          #
          # db/migrations/<timestamp>_create_<models>.rb
          #
          migrations = Pathname.new("db").join("migrations").children
          file       = migrations.find do |child|
            child.to_s.include?("create_#{table_name}")
          end

          expect(file).to be_nil, "Expected to not find a migration matching: create_#{table_name}. Found #{file&.to_s}"
        end
      end
    end

    context "with relation option" do
      let(:project)    { "generate_model_with_relation_name" }
      let(:model_name) { "stimulus" }
      let(:class_name) { "Stimulus" }
      let(:relation_name) { "stimuli" }

      it "creates correct entity, repository, and migration" do
        with_project(project) do
          output = [
            "create  lib/#{project}/entities/#{model_name}.rb",
            "create  lib/#{project}/repositories/#{model_name}_repository.rb",
            /create  db\/migrations\/(\d+)_create_#{relation_name}.rb/
          ]

          run_cmd "hanami generate model #{model_name} --relation=#{relation_name}", output

          expect("lib/#{project}/repositories/#{model_name}_repository.rb").to have_file_content <<~END
            class #{class_name}Repository < Hanami::Repository
              self.relation = :#{relation_name}
            end
          END

          migration = Pathname.new("db").join("migrations").children.find do |child|
            child.to_s.include?("create_#{relation_name}")
          end

          expect(migration.to_s).to have_file_content <<~END
            Hanami::Model.migration do
              change do
                create_table :#{relation_name} do
                  primary_key :id

                  column :created_at, DateTime, null: false
                  column :updated_at, DateTime, null: false
                end
              end
            end
          END
        end
      end

      it "handles CamelCase arguments" do
        with_project(project) do
          model         = "sheep"
          relation_name = "black_sheeps"
          output = [
            "create  lib/#{project}/entities/#{model}.rb",
            "create  lib/#{project}/repositories/#{model}_repository.rb",
            /create  db\/migrations\/(\d+)_create_#{relation_name}.rb/
          ]

          run_cmd "hanami generate model #{model} --relation=BlackSheeps", output

          expect("lib/#{project}/repositories/sheep_repository.rb").to have_file_content <<~END
            class SheepRepository < Hanami::Repository
              self.relation = :#{relation_name}
            end
          END

          migration = Pathname.new("db").join("migrations").children.find do |child|
            child.to_s.include?("create_#{relation_name}")
          end

          expect(migration.to_s).to have_file_content <<~END
            Hanami::Model.migration do
              change do
                create_table :#{relation_name} do
                  primary_key :id

                  column :created_at, DateTime, null: false
                  column :updated_at, DateTime, null: false
                end
              end
            end
          END
        end
      end

      it "returns error for blank option" do
        with_project(project) do
          run_cmd "hanami generate model #{model_name} --relation=", "`' is not a valid relation name", exit_status: 1
        end
      end
    end

    context "minitest" do
      it "generates model" do
        project = "bookshelf_generate_model_minitest"

        with_project(project, test: :minitest) do
          model      = "book"
          class_name = Hanami::Utils::String.new(model).classify
          output     = [
            "create  spec/#{project}/entities/#{model}_spec.rb",
            "create  spec/#{project}/repositories/#{model}_repository_spec.rb"
          ]

          run_cmd "hanami generate model #{model}", output

          #
          # spec/<project>/entities/<model>_spec.rb
          #
          expect("spec/#{project}/entities/#{model}_spec.rb").to have_file_content <<~END
            require_relative '../../spec_helper'

            describe #{class_name} do
              # place your tests here
            end
          END

          #
          # spec/<project>/repositories/<model>_repository_spec.rb
          #
          expect("spec/#{project}/repositories/#{model}_repository_spec.rb").to have_file_content <<~END
            require_relative '../../spec_helper'

            describe #{class_name}Repository do
              # place your tests here
            end
          END
        end
      end
    end # minitest

    context "rspec" do
      it "generates model" do
        project = "bookshelf_generate_model_rspec"

        with_project(project, test: :rspec) do
          model      = "book"
          class_name = Hanami::Utils::String.new(model).classify
          output     = [
            "create  spec/#{project}/entities/#{model}_spec.rb",
            "create  spec/#{project}/repositories/#{model}_repository_spec.rb"
          ]

          run_cmd "hanami generate model #{model}", output

          #
          # spec/<project>/entities/<model>_spec.rb
          #
          expect("spec/#{project}/entities/#{model}_spec.rb").to have_file_content <<~END
            RSpec.describe #{class_name}, type: :entity do
              # place your tests here
            end
          END

          #
          # spec/<project>/repositories/<model>_repository_spec.rb
          #
          expect("spec/#{project}/repositories/#{model}_repository_spec.rb").to have_file_content <<~END
            RSpec.describe BookRepository, type: :repository do
              # place your tests here
            end
          END
        end
      end
    end # rspec

    it "prints help message" do
      with_project do
        output = <<~OUT
          Command:
            hanami generate model

          Usage:
            hanami generate model MODEL

          Description:
            Generate a model

<<<<<<< HEAD
Arguments:
  MODEL                             # REQUIRED Model name (eg. `user`)

Options:
  --[no-]skip-migration             # Skip migration, default: false
  --relation=VALUE                  # Name of the database relation, default: pluralized model name
  --help, -h                        # Print this help
=======
          Arguments:
            MODEL               	# REQUIRED Model name (eg. `user`)

          Options:
            --[no-]skip-migration           	# Skip migration, default: false
            --relation=VALUE                	# Name of the database relation, default: pluralized model name
            --help, -h                      	# Print this help
>>>>>>> 186cc7e4

          Examples:
            hanami generate model user                     # Generate `User` entity, `UserRepository` repository, and the migration
            hanami generate model user --skip-migration    # Generate `User` entity and `UserRepository` repository
            hanami generate model user --relation=accounts # Generate `User` entity, `UserRepository` and migration to create `accounts` table
        OUT

        run_cmd 'hanami generate model --help', output
      end
    end
  end # model
end<|MERGE_RESOLUTION|>--- conflicted
+++ resolved
@@ -260,16 +260,15 @@
     it "prints help message" do
       with_project do
         output = <<~OUT
-          Command:
-            hanami generate model
-
-          Usage:
-            hanami generate model MODEL
-
-          Description:
-            Generate a model
-
-<<<<<<< HEAD
+Command:
+  hanami generate model
+
+Usage:
+  hanami generate model MODEL
+
+Description:
+  Generate a model
+
 Arguments:
   MODEL                             # REQUIRED Model name (eg. `user`)
 
@@ -277,21 +276,12 @@
   --[no-]skip-migration             # Skip migration, default: false
   --relation=VALUE                  # Name of the database relation, default: pluralized model name
   --help, -h                        # Print this help
-=======
-          Arguments:
-            MODEL               	# REQUIRED Model name (eg. `user`)
-
-          Options:
-            --[no-]skip-migration           	# Skip migration, default: false
-            --relation=VALUE                	# Name of the database relation, default: pluralized model name
-            --help, -h                      	# Print this help
->>>>>>> 186cc7e4
-
-          Examples:
-            hanami generate model user                     # Generate `User` entity, `UserRepository` repository, and the migration
-            hanami generate model user --skip-migration    # Generate `User` entity and `UserRepository` repository
-            hanami generate model user --relation=accounts # Generate `User` entity, `UserRepository` and migration to create `accounts` table
-        OUT
+
+Examples:
+  hanami generate model user                     # Generate `User` entity, `UserRepository` repository, and the migration
+  hanami generate model user --skip-migration    # Generate `User` entity and `UserRepository` repository
+  hanami generate model user --relation=accounts # Generate `User` entity, `UserRepository` and migration to create `accounts` table
+OUT
 
         run_cmd 'hanami generate model --help', output
       end
