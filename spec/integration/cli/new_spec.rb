--- conflicted
+++ resolved
@@ -133,11 +133,7 @@
   # Code reloading
   # See: http://hanamirb.org/guides/projects/code-reloading
   gem 'shotgun', platforms: :ruby
-<<<<<<< HEAD
-
   gem 'hanami-webconsole'
-=======
->>>>>>> 42bb2a07
 end
 
 group :test, :development do
