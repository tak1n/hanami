--- conflicted
+++ resolved
@@ -117,49 +117,13 @@
         % HANAMI_ENV=test bundle exec hanami db prepare
         ```
 
-<<<<<<< HEAD
-        Explore Hanami [guides](http://hanamirb.org/guides/), [API docs](http://docs.hanamirb.org/#{Hanami::VERSION}/), or jump in [chat](http://chat.hanamirb.org) for help. Enjoy! 🌸
-      END
-=======
 Explore Hanami [guides](https://guides.hanamirb.org/), [API docs](http://docs.hanamirb.org/#{Hanami::VERSION}/), or jump in [chat](http://chat.hanamirb.org) for help. Enjoy! 🌸
 END
->>>>>>> 7bae3d8a
 
       #
       # Gemfile
       #
       if Platform.match?(engine: :ruby)
-<<<<<<< HEAD
-        expect("Gemfile").to have_file_content <<~END
-          source 'https://rubygems.org'
-
-          gem 'rake'
-          gem 'hanami',       '#{Hanami::Version.gem_requirement}'
-          gem 'hanami-model', '~> 1.3'
-
-          gem 'sqlite3'
-
-          group :development do
-            # Code reloading
-            # See: http://hanamirb.org/guides/projects/code-reloading
-            gem 'shotgun', platforms: :ruby
-            gem 'hanami-webconsole'
-          end
-
-          group :test, :development do
-            gem 'dotenv', '~> 2.4'
-          end
-
-          group :test do
-            gem 'rspec'
-            gem 'capybara'
-          end
-
-          group :production do
-            # gem 'puma'
-          end
-        END
-=======
         expect('Gemfile').to have_file_content <<-END
 source 'https://rubygems.org'
 
@@ -189,7 +153,6 @@
   # gem 'puma'
 end
 END
->>>>>>> 7bae3d8a
       end
 
       if Platform.match?(engine: :jruby)
@@ -237,59 +200,6 @@
       #
       # config/environment.rb
       #
-<<<<<<< HEAD
-      expect("config/environment.rb").to have_file_content <<~END
-        require 'bundler/setup'
-        require 'hanami/setup'
-        require 'hanami/model'
-        require_relative '../lib/#{project}'
-        require_relative '../apps/web/application'
-
-        Hanami.configure do
-          mount Web::Application, at: '/'
-
-          model do
-            ##
-            # Database adapter
-            #
-            # Available options:
-            #
-            #  * SQL adapter
-            #    adapter :sql, 'sqlite://db/#{project}_development.sqlite3'
-            #    adapter :sql, 'postgresql://localhost/#{project}_development'
-            #    adapter :sql, 'mysql://localhost/#{project}_development'
-            #
-            adapter :sql, ENV.fetch('DATABASE_URL')
-
-            ##
-            # Migrations
-            #
-            migrations 'db/migrations'
-            schema     'db/schema.sql'
-          end
-
-          mailer do
-            root 'lib/#{project}/mailers'
-
-            # See http://hanamirb.org/guides/mailers/delivery
-            delivery :test
-          end
-
-          environment :development do
-            # See: http://hanamirb.org/guides/projects/logging
-            logger level: :debug
-          end
-
-          environment :production do
-            logger level: :info, formatter: :json, filter: []
-
-            mailer do
-              delivery :smtp, address: ENV.fetch('SMTP_HOST'), port: ENV.fetch('SMTP_PORT')
-            end
-          end
-        end
-      END
-=======
       expect('config/environment.rb').to have_file_content <<-END
 require 'bundler/setup'
 require 'hanami/setup'
@@ -341,7 +251,6 @@
   end
 end
 END
->>>>>>> 7bae3d8a
 
       project_module = Hanami::Utils::String.new(project).classify
       #
@@ -542,13 +451,6 @@
       #
       # .gitignore
       #
-<<<<<<< HEAD
-      expect(".gitignore").to have_file_content <<~END
-        /db/*.sqlite
-        /public/assets*
-        /tmp
-      END
-=======
       expect(".gitignore").to have_file_content <<-END
 /db/*.sqlite
 /public/assets*
@@ -556,341 +458,10 @@
 .env.local
 .env.*.local
 END
->>>>>>> 7bae3d8a
 
       #
       # apps/web/application.rb
       #
-<<<<<<< HEAD
-      expect("apps/web/application.rb").to have_file_content <<~END
-        require 'hanami/helpers'
-        require 'hanami/assets'
-
-        module Web
-          class Application < Hanami::Application
-            configure do
-              ##
-              # BASIC
-              #
-
-              # Define the root path of this application.
-              # All paths specified in this configuration are relative to path below.
-              #
-              root __dir__
-
-              # Relative load paths where this application will recursively load the
-              # code.
-              #
-              # When you add new directories, remember to add them here.
-              #
-              load_paths << [
-                'controllers',
-                'views'
-              ]
-
-              # Handle exceptions with HTTP statuses (true) or don't catch them (false).
-              # Defaults to true.
-              # See: http://www.rubydoc.info/gems/hanami-controller/#Exceptions_management
-              #
-              # handle_exceptions true
-
-              ##
-              # HTTP
-              #
-
-              # Routes definitions for this application
-              # See: http://www.rubydoc.info/gems/hanami-router#Usage
-              #
-              routes 'config/routes'
-
-              # URI scheme used by the routing system to generate absolute URLs
-              # Defaults to "http"
-              #
-              # scheme 'https'
-
-              # URI host used by the routing system to generate absolute URLs
-              # Defaults to "localhost"
-              #
-              # host 'example.org'
-
-              # URI port used by the routing system to generate absolute URLs
-              # Argument: An object coercible to integer, defaults to 80 if the scheme
-              # is http and 443 if it's https
-              #
-              # This should only be configured if app listens to non-standard ports
-              #
-              # port 443
-
-              # Enable cookies
-              # Argument: boolean to toggle the feature
-              #           A Hash with options
-              #
-              # Options:
-              #   :domain   - The domain (String - nil by default, not required)
-              #   :path     - Restrict cookies to a relative URI
-              #               (String - nil by default)
-              #   :max_age  - Cookies expiration expressed in seconds
-              #               (Integer - nil by default)
-              #   :secure   - Restrict cookies to secure connections
-              #               (Boolean - Automatically true when using HTTPS)
-              #               See #scheme and #ssl?
-              #   :httponly - Prevent JavaScript access (Boolean - true by default)
-              #
-              # cookies true
-              # or
-              # cookies max_age: 300
-
-              # Enable sessions
-              # Argument: Symbol the Rack session adapter
-              #           A Hash with options
-              #
-              # See: http://www.rubydoc.info/gems/rack/Rack/Session/Cookie
-              #
-              # sessions :cookie, secret: ENV['WEB_SESSIONS_SECRET']
-
-              # Configure Rack middleware for this application
-              #
-              # middleware.use Rack::Protection
-
-              # Default format for the requests that don't specify an HTTP_ACCEPT header
-              # Argument: A symbol representation of a mime type, defaults to :html
-              #
-              # default_request_format :html
-
-              # Default format for responses that don't consider the request format
-              # Argument: A symbol representation of a mime type, defaults to :html
-              #
-              # default_response_format :html
-
-              # HTTP Body parsers
-              # Parse non GET responses body for a specific mime type
-              # Argument: Symbol, which represent the format of the mime type
-              #             (only `:json` is supported)
-              #           Object, the parser
-              #
-              # body_parsers :json
-
-              # When it's true and the router receives a non-encrypted request (http),
-              # it redirects to the secure equivalent (https). Disabled by default.
-              #
-              # force_ssl true
-
-              ##
-              # TEMPLATES
-              #
-
-              # The layout to be used by all views
-              #
-              layout :application # It will load Web::Views::ApplicationLayout
-
-              # The relative path to templates
-              #
-              templates 'templates'
-
-              ##
-              # ASSETS
-              #
-              assets do
-                # JavaScript compressor
-                #
-                # Supported engines:
-                #
-                #   * :builtin
-                #   * :uglifier
-                #   * :yui
-                #   * :closure
-                #
-                # See: http://hanamirb.org/guides/assets/compressors
-                #
-                # In order to skip JavaScript compression comment the following line
-                javascript_compressor :builtin
-
-                # Stylesheet compressor
-                #
-                # Supported engines:
-                #
-                #   * :builtin
-                #   * :yui
-                #   * :sass
-                #
-                # See: http://hanamirb.org/guides/assets/compressors
-                #
-                # In order to skip stylesheet compression comment the following line
-                stylesheet_compressor :builtin
-
-                # Specify sources for assets
-                #
-                sources << [
-                  'assets'
-                ]
-              end
-
-              ##
-              # SECURITY
-              #
-
-              # X-Frame-Options is a HTTP header supported by modern browsers.
-              # It determines if a web page can or cannot be included via <frame> and
-              # <iframe> tags by untrusted domains.
-              #
-              # Web applications can send this header to prevent Clickjacking attacks.
-              #
-              # Read more at:
-              #
-              #   * https://developer.mozilla.org/en-US/docs/Web/HTTP/X-Frame-Options
-              #   * https://www.owasp.org/index.php/Clickjacking
-              #
-              security.x_frame_options 'DENY'
-
-              # X-Content-Type-Options prevents browsers from interpreting files as
-              # something else than declared by the content type in the HTTP headers.
-              #
-              # Read more at:
-              #
-              #   * https://www.owasp.org/index.php/OWASP_Secure_Headers_Project#X-Content-Type-Options
-              #   * https://msdn.microsoft.com/en-us/library/gg622941%28v=vs.85%29.aspx
-              #   * https://blogs.msdn.microsoft.com/ie/2008/09/02/ie8-security-part-vi-beta-2-update
-              #
-              security.x_content_type_options 'nosniff'
-
-              # X-XSS-Protection is a HTTP header to determine the behavior of the
-              # browser in case an XSS attack is detected.
-              #
-              # Read more at:
-              #
-              #   * https://www.owasp.org/index.php/Cross-site_Scripting_(XSS)
-              #   * https://www.owasp.org/index.php/OWASP_Secure_Headers_Project#X-XSS-Protection
-              #
-              security.x_xss_protection '1; mode=block'
-
-              # Content-Security-Policy (CSP) is a HTTP header supported by modern
-              # browsers. It determines trusted sources of execution for dynamic
-              # contents (JavaScript) or other web related assets: stylesheets, images,
-              # fonts, plugins, etc.
-              #
-              # Web applications can send this header to mitigate Cross Site Scripting
-              # (XSS) attacks.
-              #
-              # The default value allows images, scripts, AJAX, fonts and CSS from the
-              # same origin, and does not allow any other resources to load (eg object,
-              # frame, media, etc).
-              #
-              # Inline JavaScript is NOT allowed. To enable it, please use:
-              # "script-src 'unsafe-inline'".
-              #
-              # Content Security Policy introduction:
-              #
-              #  * http://www.html5rocks.com/en/tutorials/security/content-security-policy/
-              #  * https://www.owasp.org/index.php/Content_Security_Policy
-              #  * https://www.owasp.org/index.php/Cross-site_Scripting_%28XSS%29
-              #
-              # Inline and eval JavaScript risks:
-              #
-              #   * http://www.html5rocks.com/en/tutorials/security/content-security-policy/#inline-code-considered-harmful
-              #   * http://www.html5rocks.com/en/tutorials/security/content-security-policy/#eval-too
-              #
-              # Content Security Policy usage:
-              #
-              #  * http://content-security-policy.com/
-              #  * https://developer.mozilla.org/en-US/docs/Web/Security/CSP/Using_Content_Security_Policy
-              #
-              # Content Security Policy references:
-              #
-              #  * https://developer.mozilla.org/en-US/docs/Web/Security/CSP/CSP_policy_directives
-              #
-              security.content_security_policy %{
-                form-action 'self';
-                frame-ancestors 'self';
-                base-uri 'self';
-                default-src 'none';
-                script-src 'self';
-                connect-src 'self';
-                img-src 'self' https: data:;
-                style-src 'self' 'unsafe-inline' https:;
-                font-src 'self';
-                object-src 'none';
-                plugin-types application/pdf;
-                child-src 'self';
-                frame-src 'self';
-                media-src 'self'
-              }
-
-              ##
-              # FRAMEWORKS
-              #
-
-              # Configure the code that will yield each time Web::Action is included
-              # This is useful for sharing common functionality
-              #
-              # See: http://www.rubydoc.info/gems/hanami-controller#Configuration
-              controller.prepare do
-                # include MyAuthentication # included in all the actions
-                # before :authenticate!    # run an authentication before callback
-              end
-
-              # Configure the code that will yield each time Web::View is included
-              # This is useful for sharing common functionality
-              #
-              # See: http://www.rubydoc.info/gems/hanami-view#Configuration
-              view.prepare do
-                include Hanami::Helpers
-                include Web::Assets::Helpers
-              end
-            end
-
-            ##
-            # DEVELOPMENT
-            #
-            configure :development do
-              # Don't handle exceptions, render the stack trace
-              handle_exceptions false
-            end
-
-            ##
-            # TEST
-            #
-            configure :test do
-              # Don't handle exceptions, render the stack trace
-              handle_exceptions false
-            end
-
-            ##
-            # PRODUCTION
-            #
-            configure :production do
-              # scheme 'https'
-              # host   'example.org'
-              # port   443
-
-              assets do
-                # Don't compile static assets in production mode (eg. Sass, ES6)
-                #
-                # See: http://www.rubydoc.info/gems/hanami-assets#Configuration
-                compile false
-
-                # Use fingerprint file name for asset paths
-                #
-                # See: http://hanamirb.org/guides/assets/overview
-                fingerprint true
-
-                # Content Delivery Network (CDN)
-                #
-                # See: http://hanamirb.org/guides/assets/content-delivery-network
-                #
-                # scheme 'https'
-                # host   'cdn.example.org'
-                # port   443
-
-                # Subresource Integrity
-                #
-                # See: http://hanamirb.org/guides/assets/content-delivery-network/#subresource-integrity
-                subresource_integrity :sha256
-              end
-            end
-          end
-        end
-      END
-=======
       expect("apps/web/application.rb").to have_file_content <<-END
 require 'hanami/helpers'
 require 'hanami/assets'
@@ -1206,20 +777,10 @@
   end
 end
 END
->>>>>>> 7bae3d8a
 
       #
       # apps/web/config/routes.rb
       #
-<<<<<<< HEAD
-      expect("apps/web/config/routes.rb").to have_file_content <<~END
-        # Configure your routes here
-        # See: http://hanamirb.org/guides/routing/overview/
-        #
-        # Example:
-        # get '/hello', to: ->(env) { [200, {}, ['Hello from Hanami!']] }
-      END
-=======
       expect("apps/web/config/routes.rb").to have_file_content <<-END
 # Configure your routes here
 # See: https://guides.hanamirb.org/routing/overview
@@ -1227,7 +788,6 @@
 # Example:
 # get '/hello', to: ->(env) { [200, {}, ['Hello from Hanami!']] }
 END
->>>>>>> 7bae3d8a
 
       #
       # apps/web/views/application_layout.rb
@@ -1360,40 +920,6 @@
     end
   end
 
-<<<<<<< HEAD
-  it "prints help message" do
-    output = <<~OUT
-      Command:
-        hanami new
-
-      Usage:
-        hanami new PROJECT
-
-      Description:
-        Generate a new Hanami project
-
-      Arguments:
-        PROJECT             	# REQUIRED The project name
-
-      Options:
-        --database=VALUE, -d VALUE      	# Database (mysql/mysql2/postgresql/postgres/sqlite/sqlite3), default: "sqlite"
-        --application-name=VALUE        	# App name, default: "web"
-        --application-base-url=VALUE    	# App base URL, default: "/"
-        --template=VALUE                	# Template engine (erb/haml/slim), default: "erb"
-        --test=VALUE                    	# Project testing framework (rspec/minitest), default: "rspec"
-        --[no-]hanami-head              	# Use Hanami HEAD (true/false), default: false
-        --help, -h                      	# Print this help
-
-      Examples:
-        hanami new bookshelf                     # Basic usage
-        hanami new bookshelf --test=rspec        # Setup RSpec testing framework
-        hanami new bookshelf --database=postgres # Setup Postgres database
-        hanami new bookshelf --template=slim     # Setup Slim template engine
-        hanami new bookshelf --hanami-head       # Use Hanami HEAD
-    OUT
-
-    run_command "hanami new --help", output
-=======
   it 'prints help message' do
     output = <<-OUT
 Command:
@@ -1426,6 +952,5 @@
 OUT
 
     run_cmd 'hanami new --help', output
->>>>>>> 7bae3d8a
   end
 end