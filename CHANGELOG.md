--- conflicted
+++ resolved
@@ -1,7 +1,6 @@
 # Hanami
 The web, with simplicity.
 
-<<<<<<< HEAD
 ## v2.0.0.alpha1 - 2019-01-30
 ### Added
 - [Luca Guidi] Implemented from scratch `hanami version`
@@ -50,13 +49,12 @@
 - [Luca Guidi] Per application routes are no longer supported (e.g. `apps/web/config/routes.rb`)
 - [Luca Guidi] Removed `shotgun` and code reloading from the core. Code reloading is implemented by `hanami-reloader` gem.
 - [Luca Guidi] Removed support for `.hanamirc`
-=======
+
 ## v1.3.4 - 2021-05-02
 ### Fixed
 - [Slava Kardakov] Fix generated `config.ru` `require_relative` statement
 - [Armin] Fix `Hanami::CommonLogger` elapsed time compatibility with `rack` 2.1.0+
 - [Adam Daniels] Fix generated tests compatibility with `minitest` 6.0+
->>>>>>> 96e391cb
 
 ## v1.3.3 - 2019-09-20
 ### Added
